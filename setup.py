--- conflicted
+++ resolved
@@ -6,7 +6,6 @@
 import setuptools
 
 
-<<<<<<< HEAD
 # version = runpy.run_path("minegauler/app/_version.py")["__version__"]
 # # Should be a release version, e.g. "4.0.1"
 # if "-" in version:
@@ -14,41 +13,6 @@
 
 
 setuptools.setup(
-    packages=setuptools.find_packages(include="minegauler*"),
-=======
-with open("README.pypi.md", "r", encoding="utf-8") as f:
-    long_description = f.read()
-
-version = runpy.run_path("minegauler/app/_version.py")["__version__"]
-# Should be a release version, e.g. "4.0.1"
-if "-" in version:
-    print("WARNING: Version is not a release version", file=sys.stderr)
-
-
-setuptools.setup(
-    name="minegauler",
-    version=version,
-    author="Lewis Gaul",
-    author_email="minegauler@gmail.com",
-    description="A clone of the original minesweeper game with many added features",
-    long_description=long_description,
-    long_description_content_type="text/markdown",
-    url="https://github.com/LewisGaul/minegauler",
-    project_urls={
-        "Bug Reports": "https://github.com/LewisGaul/minegauler/issues",
-        "Source": "https://github.com/LewisGaul/minegauler/",
-        "Background": "https://www.lewisgaul.co.uk/blog/coding/2020/02/12/minegauler/",
-    },
-    classifiers=[
-        "Programming Language :: Python :: 3",
-        "License :: OSI Approved :: GNU General Public License v3 (GPLv3)",
-        "Operating System :: OS Independent",
-        "Development Status :: 4 - Beta",
-        "Intended Audience :: End Users/Desktop",
-        "Natural Language :: English",
-        "Topic :: Games/Entertainment :: Puzzle Games",
-    ],
-    python_requires=">=3.7",
     packages=setuptools.find_namespace_packages(
         include=("minegauler*",),
         exclude=(
@@ -59,7 +23,6 @@
             "minegauler.server.test",
         ),
     ),
->>>>>>> 109522a0
     package_data={
         "minegauler/app": [
             "boards/sample.mgb",
@@ -74,13 +37,5 @@
             "cli.yaml",
         ],
     },
-<<<<<<< HEAD
-=======
-    install_requires=[
-        "attrs",
-        "PyQt5",
-        "requests",
-    ],
->>>>>>> 109522a0
     zip_safe=False,
 )