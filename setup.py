--- conflicted
+++ resolved
@@ -39,7 +39,6 @@
         "Topic :: Games/Entertainment :: Puzzle Games",
     ],
     python_requires=">=3.7",
-<<<<<<< HEAD
     packages=setuptools.find_namespace_packages(
         include=("minegauler*",),
         exclude=(
@@ -51,14 +50,6 @@
             "minegauler.server.test",
         ),
     ),
-=======
-    install_requires=[
-        "attrs",
-        "PyQt5",
-        "requests",
-        "typing-extensions",
-    ],
->>>>>>> 69380daf
     package_data={
         "minegauler/app": [
             "boards/sample.mgb",
@@ -77,6 +68,7 @@
         "attrs",
         "PyQt5",
         "requests",
+        "typing-extensions",
     ],
     zip_safe=False,
 )