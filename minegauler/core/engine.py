# November 2018, Lewis Gaul

"""
The core game engine.

"""

__all__ = ("UberController",)

import logging
import sys
from typing import Mapping, Type


if sys.version_info < (3, 8):
    from typing_extensions import Protocol
else:
    from typing import Protocol

from .. import api
from ..shared.types import Coord_T, Difficulty, GameMode, PathLike, UIMode
from ..shared.utils import GameOptsStruct
from . import board, controller, game, minefield, regular, split_cell
from .board import BoardBase
from .controller import ControllerBase


logger = logging.getLogger(__name__)


<<<<<<< HEAD
class GameModeImplementation(Protocol):
    """Protocol for game mode implementations to satisfy."""

    Minefield: Type[minefield.MinefieldBase]
    Board: Type[board.BoardBase]
    Game: Type[game.GameBase]
    GameController: Type[controller.ControllerBase]
    CreateController: Type[controller.ControllerBase]
    mode: GameMode


GAME_MODE_IMPL: Mapping[GameMode, GameModeImplementation] = {
    GameMode.REGULAR: regular,
    GameMode.SPLIT_CELL: split_cell,
}


class UberController(api.AbstractController):
=======
def _save_minefield(mf: Minefield, file: PathLike) -> None:
    """
    Save a minefield to file.

    :param mf:
        The minefield to save.
    :param file:
        The path of the file to save at.
    :raises OSError:
        If saving to file fails.
    """
    if os.path.isfile(file):
        logger.warning("Overwriting file at %s", file)
    with open(file, "w") as f:
        json.dump(mf.to_json(), f)


@attr.attrs(auto_attribs=True, kw_only=True)
class _SharedInfo:
    """
    Information to pass to frontends.

    Elements:
    cell_updates
        Dictionary of updates to cells, mapping the coordinate to the new
        contents of the cell.
    game_state
        The state of the game.
    mines_remaining
        The number of mines remaining to be found, given by
        [total mines] - [number of flags].
        Can be negative if there are too many flags.
    lives_remaining
        The number of lives remaining.
    """

    cell_updates: Optional[Dict[Coord_T, CellContents]] = None
    game_state: GameState = GameState.READY
    mines_remaining: int = 0
    lives_remaining: int = 0


class _AbstractSubController(api.AbstractController, metaclass=abc.ABCMeta):
    """A sub controller that can be switched into by the base controller."""

    def switch_mode(self, mode: UIMode) -> None:
        return NotImplemented

    def reset_settings(self) -> None:
        return NotImplemented


class BaseController(api.AbstractController):
>>>>>>> b2e80106
    """Base controller implementing all user interaction methods."""

    def __init__(self, opts: GameOptsStruct):
        super().__init__(opts)
        self._ui_mode: UIMode = UIMode.GAME
        self._opts.mode = GameMode.SPLIT_CELL  # TODO: temporary
        self._active_ctrlr: ControllerBase = self._get_ctrlr_cls(
            self.mode, self._ui_mode
        )(self._opts, notif=self._notif)

    @property
    def mode(self) -> GameMode:
        return self._opts.mode

    @staticmethod
    def _get_ctrlr_cls(game_mode: GameMode, ui_mode: UIMode) -> Type[ControllerBase]:
        """Get the controller class for given modes."""
        if ui_mode is UIMode.GAME:
            return GAME_MODE_IMPL[game_mode].GameController
        elif ui_mode is UIMode.CREATE:
            return GAME_MODE_IMPL[game_mode].CreateController
        else:
            raise ValueError(f"Unsupported UI mode {ui_mode}")

    def switch_game_mode(self, mode: GameMode) -> None:
        """Switch the game mode."""
        super().switch_game_mode(mode)
        if mode is self.mode:
            logger.debug(
                "Ignore switch game mode request because mode is already %s", mode
            )
            return
        self._opts.mode = mode
        self._active_ctrlr = self._get_ctrlr_cls(mode, self._ui_mode)(
            self._opts, notif=self._notif
        )
        self._notif.reset()

    def switch_ui_mode(self, ui_mode: UIMode) -> None:
        """Switch the UI mode."""
        super().switch_ui_mode(ui_mode)
        if ui_mode is self._ui_mode:
            logger.debug(
                "Ignore switch UI mode request because mode is already %s", ui_mode
            )
            return
        self._ui_mode = ui_mode
        self._active_ctrlr = self._get_ctrlr_cls(self.mode, ui_mode)(
            self._opts, notif=self._notif
        )
        self._notif.reset()

    def reset_settings(self) -> None:
        super().reset_settings()
        self._opts = GameOptsStruct()
        self.resize_board(self._opts.x_size, self._opts.y_size, self._opts.mines)
        self.switch_mode(UIMode.GAME)
        self._notif.reset()

    # ----------------------------------
    # Delegated abstractmethods
    # ----------------------------------
    @property
    def board(self) -> BoardBase:
        return self._active_ctrlr.board

    def get_game_info(self) -> api.GameInfo:
        return self._active_ctrlr.get_game_info()

    def new_game(self) -> None:
        self._active_ctrlr.new_game()

    def restart_game(self) -> None:
        self._active_ctrlr.restart_game()

    def select_cell(self, coord: Coord_T) -> None:
        self._active_ctrlr.select_cell(coord)

    def flag_cell(self, coord: Coord_T, *, flag_only: bool = False) -> None:
        self._active_ctrlr.flag_cell(coord, flag_only=flag_only)

    def chord_on_cell(self, coord: Coord_T) -> None:
        self._active_ctrlr.chord_on_cell(coord)

    def remove_cell_flags(self, coord: Coord_T) -> None:
        self._active_ctrlr.remove_cell_flags(coord)

    def resize_board(self, x_size: int, y_size: int, mines: int) -> None:
        self._active_ctrlr.resize_board(x_size, y_size, mines)

    def set_difficulty(self, difficulty: Difficulty) -> None:
        self._active_ctrlr.set_difficulty(difficulty)

    def set_first_success(self, value: bool) -> None:
        self._active_ctrlr.set_first_success(value)

    def set_per_cell(self, value: int) -> None:
        self._active_ctrlr.set_per_cell(value)

    def save_current_minefield(self, file: PathLike) -> None:
        self._active_ctrlr.save_current_minefield(file)

    def load_minefield(self, file: PathLike) -> None:
        """
        Load a minefield from file.

        :param file:
            The location of the file to load from.
        """
        if self._ui_mode is UIMode.CREATE:
            self.switch_ui_mode(UIMode.GAME)
            self._notif.ui_mode_changed(UIMode.GAME)
        self._active_ctrlr.load_minefield(file)

    def split_cell(self, coord: Coord_T) -> None:
        # TODO: Check the sub controller can do this...
        self._active_ctrlr.split_cell(coord)<|MERGE_RESOLUTION|>--- conflicted
+++ resolved
@@ -28,7 +28,6 @@
 logger = logging.getLogger(__name__)
 
 
-<<<<<<< HEAD
 class GameModeImplementation(Protocol):
     """Protocol for game mode implementations to satisfy."""
 
@@ -47,61 +46,6 @@
 
 
 class UberController(api.AbstractController):
-=======
-def _save_minefield(mf: Minefield, file: PathLike) -> None:
-    """
-    Save a minefield to file.
-
-    :param mf:
-        The minefield to save.
-    :param file:
-        The path of the file to save at.
-    :raises OSError:
-        If saving to file fails.
-    """
-    if os.path.isfile(file):
-        logger.warning("Overwriting file at %s", file)
-    with open(file, "w") as f:
-        json.dump(mf.to_json(), f)
-
-
-@attr.attrs(auto_attribs=True, kw_only=True)
-class _SharedInfo:
-    """
-    Information to pass to frontends.
-
-    Elements:
-    cell_updates
-        Dictionary of updates to cells, mapping the coordinate to the new
-        contents of the cell.
-    game_state
-        The state of the game.
-    mines_remaining
-        The number of mines remaining to be found, given by
-        [total mines] - [number of flags].
-        Can be negative if there are too many flags.
-    lives_remaining
-        The number of lives remaining.
-    """
-
-    cell_updates: Optional[Dict[Coord_T, CellContents]] = None
-    game_state: GameState = GameState.READY
-    mines_remaining: int = 0
-    lives_remaining: int = 0
-
-
-class _AbstractSubController(api.AbstractController, metaclass=abc.ABCMeta):
-    """A sub controller that can be switched into by the base controller."""
-
-    def switch_mode(self, mode: UIMode) -> None:
-        return NotImplemented
-
-    def reset_settings(self) -> None:
-        return NotImplemented
-
-
-class BaseController(api.AbstractController):
->>>>>>> b2e80106
     """Base controller implementing all user interaction methods."""
 
     def __init__(self, opts: GameOptsStruct):
