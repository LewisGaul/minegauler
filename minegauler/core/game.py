"""
game.py - Game logic

March 2018, Lewis Gaul

Exports:
Game (class)
    Representation of a minesweeper game.
"""

__all__ = ("Game", "GameNotStartedError")

import functools
import logging
import time as tm
from typing import Callable, Dict, Iterable, Optional, Tuple, Union

<<<<<<< HEAD
from ..shared import utils
=======
from .. import utils
>>>>>>> ed3be66c
from ..types import (
    CellContentsType,
    CellFlag,
    CellHitMine,
    CellMine,
    CellMineType,
    CellNum,
    CellUnclicked,
    CellWrongFlag,
    GameState,
)
from ..typing import Coord_T
from .board import Board, Minefield


logger = logging.getLogger(__name__)


def _check_coord(method: Callable) -> Callable:
    """
    Wrap a method that takes a coord to check it is inside the valid range.

    :raise ValueError:
        If the coord is not valid.
    """

    @functools.wraps(method)
    def wrapped(self: "Game", coord: Coord_T, *args, **kwargs):
        if not 0 <= coord[0] < self.x_size or not 0 <= coord[1] < self.y_size:
            raise ValueError(
                f"Coordinate is out of bounds, should be between (0,0) and "
                f"({self.x_size-1}, {self.y_size-1})"
            )
        return method(self, coord, *args, **kwargs)

    return wrapped


def _ignore_if(
    *,
    game_state: Optional[
        Union[str, GameState, Iterable[str], Iterable[GameState]]
    ] = None,
    cell_state: Optional[Union[type, Tuple[type, ...]]] = None,
) -> Callable:
    """
    Return a decorator which prevents a method from running if any of the given
    parameters are satisfied.

    Arguments:
    game_state=None (GameState | (GameState, ...) | None)
        A game state or iterable of game states to match against.
    cell_state=None (subclass of CellContentsType | (..., ...) | None)
        A cell contents type or iterable of the same to match against. The
        decorated method must take the cell coordinate as the first argument.
    """

    def decorator(method: Callable) -> Callable:
        # If the cell state is specified it is assumed the coord is passed in
        # as the first arg.
        if cell_state is None:

            @functools.wraps(method)
            def wrapped(self: "Game", *args, **kwargs):
                if game_state is not None and (
                    self.state == game_state or self.state in game_state
                ):
                    return
                return method(self, *args, **kwargs)

        else:

            @functools.wraps(method)
            def wrapped(self: "Game", coord: Coord_T, *args, **kwargs):
                if (
                    game_state is not None
                    and (self.state == game_state or self.state in game_state)
                ) or isinstance(self.board[coord], cell_state):
                    return
                return method(self, coord, *args, **kwargs)

        return wrapped

    return decorator


def _ignore_if_not(
    *,
    game_state: Optional[
        Union[str, GameState, Iterable[str], Iterable[GameState]]
    ] = None,
    cell_state: Optional[Union[type, Tuple[type, ...]]] = None,
) -> Callable:
    """
    Return a decorator which prevents a method from running if any of the given
    parameters are satisfied.

    Arguments:
    game_state=None (GameState | (GameState, ...) | None)
        A game state or iterable of game states to match against.
    cell_state=None (subclass of CellContentsType | (..., ...) | None)
        A cell contents type or iterable of the same to match against. The
        decorated method must take the cell coordinate as the first argument.
    """

    def decorator(method: Callable) -> Callable:
        # If the cell state is specified it is assumed the coord is passed in
        # as the first arg.
        if cell_state is None:

            @functools.wraps(method)
            def wrapped(self: "Game", *args, **kwargs):
                if (
                    game_state is not None
                    and self.state != game_state
                    and self.state not in game_state
                ):
                    return
                return method(self, *args, **kwargs)

        else:

            @functools.wraps(method)
            def wrapped(self: "Game", coord: Coord_T, *args, **kwargs):
                if (
                    game_state is not None
                    and self.state != game_state
                    and self.state not in game_state
                ) or not isinstance(self.board[coord], cell_state):
                    return
                return method(self, coord, *args, **kwargs)

        return wrapped

    return decorator


def _check_game_started(method: Callable) -> Callable:
    """Check the game has been started, raising an error if not."""

    @functools.wraps(method)
    def wrapped(self: "Game", *args, **kwargs):
        if self.state is GameState.READY:
            raise GameNotStartedError("Minefield not yet created")
        assert self.mf is not None
        assert self.start_time is not None
        return method(self, *args, **kwargs)

    return wrapped


class GameNotStartedError(Exception):
    """Game has not been started, so no minefield has been created."""


class Game:
    """
    A minesweeper game, storing a minefield and the state of a game, including
    the board and other game settings. Provides methods to start the game and
    standard interactions such as selecting or flagging a cell and chording.
    """

    def __init__(
        self,
        *,
        x_size: Optional[int] = None,
        y_size: Optional[int] = None,
        mines: Optional[int] = None,
        per_cell: int = 1,
        lives: int = 1,
        first_success: bool = False,
        minefield: Optional[Minefield] = None,
    ):
        """
        :param x_size:
            Number of columns in the grid. Ignored if a minefield is passed in,
            since the minefield already has a size.
        :param y_size:
            Number of rows in the grid. Ignored if a minefield is passed in, since
            the minefield already has a size.
        :param mines:
            The number of mines. Ignored if a minefield is passed in, since the
            minefield should already contain a number of mines.
        :param per_cell:
            Maximum number of mines per cell. Ignored if a minefield is passed in,
            since the minefield should already refer to a max per cell.
        :param lives:
            A number of lives available during the game.
        :param first_success:
            Whether the first cell selected should be guaranteed to be safe, and
            give an opening if possible. Ignored if a minefield is passed in, as
            the minefield is not created in response to the first select, so it
            is not possible to guarantee success on the first select.
        :param minefield:
            A minefield to use for the game. Takes precedence over various other
            arguments, see above.
        :raise ValueError:
            If the number of mines is too high to fit in the grid.
        """
        self.mf: Optional[Minefield]
        self.minefield_known: bool
        if minefield:
            x_size, y_size = minefield.x_size, minefield.y_size
            mines = minefield.nr_mines
            per_cell = minefield.per_cell
            first_success = False
            self.mf = minefield
            self.minefield_known = True
        else:
            if x_size is None or y_size is None or mines is None:
                raise ValueError(
                    "x_size, y_size and mines must be integers if a minefield is not provided"
                )
            Minefield.check_enough_space(
                x_size=x_size, y_size=y_size, mines=mines, per_cell=per_cell
            )
            self.mf = None
            self.minefield_known = False
        self.x_size: int = x_size
        self.y_size: int = y_size
        self.mines: int = mines
        self.per_cell: int = per_cell
        self.lives: int = lives
        self.first_success: bool = first_success
        self.board: Board = Board(x_size, y_size)
        self.start_time: Optional[float] = None
        self.end_time: Optional[float] = None
        self.state: GameState = GameState.READY
        self.mines_remaining: int = self.mines
        self.lives_remaining: int = self.lives
        self._cell_updates: Dict[Coord_T, CellContentsType] = dict()
        self._num_flags: int = 0

    @property
    def difficulty(self) -> str:
        return utils.get_difficulty(self.x_size, self.y_size, self.mines)

    @_check_game_started
    def get_rem_3bv(self) -> int:
        """
        Calculate the minimum remaining number of clicks needed to solve.
        """
        if self.state == GameState.WON:
            return 0
        else:
            # TODO
            # lost_mf = Minefield(auto_create=False, **self.settings)
            # lost_mf.mine_coords = self.mf.mine_coords
            # # Replace any openings already found with normal clicks (ones).
            # lost_mf.completed_grid = np.where(self.grid<0,
            #                                   self.mf.completed_grid, 1)
            # # Find the openings which remain.
            # lost_mf.get_openings()
            # rem_opening_coords = [c for opening in lost_mf.openings
            #                       for c in opening]
            # # Count the number of essential clicks that have already been
            # # done by counting clicked cells minus the ones at the edge of
            # # an undiscovered opening.
            # completed_3bv = len({c for c in where_coords(self.grid >= 0)
            #                      if c not in rem_opening_coords})
            # return lost_mf.get_3bv() - completed_3bv
            return -100

    @_check_game_started
    def get_prop_complete(self) -> float:
        """
        Calculate the progress of solving the board using 3bv.
        """
        return (self.mf.bbbv - self.get_rem_3bv()) / self.mf.bbbv

    @_check_game_started
    def get_3bvps(self) -> float:
        """
        Calculate the 3bv/s based on current progress.
        """
        return self.mf.bbbv * self.get_prop_complete() / (tm.time() - self.start_time)

    def get_elapsed(self) -> float:
        """
        Get the elapsed game time.

        Returns zero if the game has not been started.

        :return:
            The elapsed time, in seconds.
        """
        if self.end_time:
            return self.end_time - self.start_time
        elif self.start_time:
            return tm.time() - self.start_time
        else:
            return 0

    def get_flag_proportion(self) -> float:
        return self._num_flags / self.mines

    def is_finished(self) -> bool:
        return self.state.finished()

    def _create_minefield(self, coord: Coord_T) -> None:
        """Create the minefield in response to a cell being selected."""
        if self.first_success:
            safe_coords = self.board.get_nbrs(coord, include_origin=True)
            logger.debug(
                "Trying to create minefield with the following safe coordinates: %s",
                safe_coords,
            )
            try:
                self.mf = Minefield(
                    self.x_size,
                    self.y_size,
                    mines=self.mines,
                    per_cell=self.per_cell,
                    safe_coords=safe_coords,
                )
            except ValueError:
                logger.info(
                    "Unable to give opening on the first click, "
                    "still ensuring a safe click"
                )
                # This should be guaranteed to succeed.
                self.mf = Minefield(
                    self.x_size,
                    self.y_size,
                    mines=self.mines,
                    per_cell=self.per_cell,
                    safe_coords=[coord],
                )
            else:
                logger.debug("Successfully created minefield")
        else:
            logger.debug("Creating minefield without guaranteed first click success")
            self.mf = Minefield(
                self.x_size, self.y_size, mines=self.mines, per_cell=self.per_cell
            )

    def _set_cell(self, coord: Coord_T, state: CellContentsType):
        """
        Set the contents of a cell and store the update.

        :param coord:
            The coordinate of the cell to set.
        :param state:
            The state to set the cell to.
        """
        self.board[coord] = state
        self._cell_updates[coord] = state

    def _select_cell_action(self, coord: Coord_T) -> None:
        """
        Implementation of the action of selecting/clicking a cell.
        """
        if self.mf.cell_contains_mine(coord):
            logger.debug("Mine hit at %s", coord)
            self._set_cell(coord, CellHitMine(self.mf[coord]))
            self.lives_remaining -= 1

            if self.lives_remaining == 0:
                logger.info("Game lost")
                self.end_time = tm.time()
                self.state = GameState.LOST

                for c in self.mf.all_coords:
                    if (
                        self.mf.cell_contains_mine(c)
                        and self.board[c] is CellUnclicked()
                    ):
                        self._set_cell(c, CellMine(self.mf[c]))

                    elif (
                        type(self.board[c]) is CellFlag
                        and self.board[c] != self.mf.completed_board[c]
                    ):
                        self._set_cell(c, CellWrongFlag(self.board[c].num))
            else:
                self.mines_remaining -= self.mf[coord]
        elif self.mf.completed_board[coord] is CellNum(0):
            for full_opening in self.mf.openings:
                if coord in full_opening:
                    # Found the opening, quit the loop here.
                    logger.debug("Opening hit: %s", full_opening)
                    break
            else:
                logger.error(
                    "Coordinate %s not found in openings %s", coord, self.mf.openings
                )

            # Get the propagation of cells forming part of the opening.
            opening = set()  # Coords belonging to the opening
            check = {coord}  # Coords whose neighbours need checking
            while check:
                c = check.pop()
                unclicked_nbrs = {
                    z
                    for z in self.board.get_nbrs(c, include_origin=True)
                    if self.board[z] is CellUnclicked()
                }
                check |= {
                    z
                    for z in unclicked_nbrs - opening
                    if self.mf.completed_board[z] is CellNum(0)
                }
                opening |= unclicked_nbrs

            logger.debug("Propagated opening: %s", list(opening))
            bad_opening_cells = {}
            for c in opening:
                if self.board[c] is CellUnclicked():
                    self._set_cell(c, self.mf.completed_board[c])
                else:
                    bad_opening_cells[c] = self.board[c]
            if bad_opening_cells:
                logger.error(
                    "Should only have clicked cells in opening, found: %s",
                    bad_opening_cells,
                )
        else:
            logger.debug("Regular cell revealed")
            self._set_cell(coord, self.mf.completed_board[coord])

    def _check_for_completion(self) -> None:
        """
        Check if game is complete by comparing the board to the minefield's
        completed board. If it is, display flags in remaining unclicked cells.
        """
        # Assume (for contradiction) that game is complete.
        is_complete = True
        for c in self.mf.all_coords:
            exp_val = self.mf.completed_board[c]
            if type(exp_val) is CellNum and exp_val != self.board[c]:
                is_complete = False
                break

        if is_complete:
            logger.info("Game won")

            self.end_time = tm.time()
            self.state = GameState.WON
            self.mines_remaining = 0

            for c in self.mf.all_coords:
                if (
                    self.mf.cell_contains_mine(c)
                    and type(self.board[c]) is not CellHitMine
                ):
                    self._set_cell(c, CellFlag(self.mf[c]))

    @_check_coord
    @_ignore_if_not(game_state=("READY", "ACTIVE"), cell_state=CellUnclicked)
    def select_cell(self, coord: Coord_T) -> Dict[Coord_T, CellContentsType]:
        """
        Perform the action of selecting/clicking a cell. Game must be started
        before calling this method.
        """
        if self.state == GameState.READY:
            if not self.mf:
                self._create_minefield(coord)
            self.state = GameState.ACTIVE
            self.start_time = tm.time()
        self._select_cell_action(coord)
        if self.state != GameState.LOST:
            self._check_for_completion()
        try:
            return self._cell_updates
        finally:
            self._cell_updates = dict()

    @_check_coord
    @_ignore_if_not(
        game_state=("READY", "ACTIVE"), cell_state=(CellFlag, CellUnclicked)
    )
    def set_cell_flags(
        self, coord: Coord_T, nr_flags: int
    ) -> Dict[Coord_T, CellContentsType]:
        """Set the number of flags in a cell."""
        if nr_flags < 0 or nr_flags > self.per_cell:
            raise ValueError(
                f"Invalid number of flags ({nr_flags}) - should be between 0 and "
                f"{self.per_cell}"
            )

        old_nr_flags = (
            0 if self.board[coord] is CellUnclicked() else self.board[coord].num
        )
        if nr_flags == 0:
            self._set_cell(coord, CellUnclicked())
        else:
            self._set_cell(coord, CellFlag(nr_flags))
        self.mines_remaining += old_nr_flags - nr_flags
        self._num_flags += nr_flags - old_nr_flags

        try:
            return self._cell_updates
        finally:
            self._cell_updates = dict()

    @_check_coord
    @_ignore_if_not(game_state="ACTIVE", cell_state=CellNum)
    def chord_on_cell(self, coord: Coord_T) -> Dict[Coord_T, CellContentsType]:
        """Chord on a cell that contains a revealed number."""
        nbrs = self.board.get_nbrs(coord)
        num_flagged_nbrs = sum(
            [self.board[c].num for c in nbrs if isinstance(self.board[c], CellMineType)]
        )
        logger.debug(
            "%s flagged mine(s) around clicked cell showing number %s",
            num_flagged_nbrs,
            self.board[coord],
        )

        unclicked_nbrs = [c for c in nbrs if self.board[c] is CellUnclicked()]
        if self.board[coord] != CellNum(num_flagged_nbrs) or not unclicked_nbrs:
            return dict()

        logger.info("Successful chording, selecting cells %s", unclicked_nbrs)
        for c in unclicked_nbrs:
            self._select_cell_action(c)

        if self.state != GameState.LOST:
            self._check_for_completion()

        try:
            return self._cell_updates
        finally:
            self._cell_updates = dict()
<|MERGE_RESOLUTION|>--- conflicted
+++ resolved
@@ -1,547 +1,543 @@
-"""
-game.py - Game logic
-
-March 2018, Lewis Gaul
-
-Exports:
-Game (class)
-    Representation of a minesweeper game.
-"""
-
-__all__ = ("Game", "GameNotStartedError")
-
-import functools
-import logging
-import time as tm
-from typing import Callable, Dict, Iterable, Optional, Tuple, Union
-
-<<<<<<< HEAD
-from ..shared import utils
-=======
-from .. import utils
->>>>>>> ed3be66c
-from ..types import (
-    CellContentsType,
-    CellFlag,
-    CellHitMine,
-    CellMine,
-    CellMineType,
-    CellNum,
-    CellUnclicked,
-    CellWrongFlag,
-    GameState,
-)
-from ..typing import Coord_T
-from .board import Board, Minefield
-
-
-logger = logging.getLogger(__name__)
-
-
-def _check_coord(method: Callable) -> Callable:
-    """
-    Wrap a method that takes a coord to check it is inside the valid range.
-
-    :raise ValueError:
-        If the coord is not valid.
-    """
-
-    @functools.wraps(method)
-    def wrapped(self: "Game", coord: Coord_T, *args, **kwargs):
-        if not 0 <= coord[0] < self.x_size or not 0 <= coord[1] < self.y_size:
-            raise ValueError(
-                f"Coordinate is out of bounds, should be between (0,0) and "
-                f"({self.x_size-1}, {self.y_size-1})"
-            )
-        return method(self, coord, *args, **kwargs)
-
-    return wrapped
-
-
-def _ignore_if(
-    *,
-    game_state: Optional[
-        Union[str, GameState, Iterable[str], Iterable[GameState]]
-    ] = None,
-    cell_state: Optional[Union[type, Tuple[type, ...]]] = None,
-) -> Callable:
-    """
-    Return a decorator which prevents a method from running if any of the given
-    parameters are satisfied.
-
-    Arguments:
-    game_state=None (GameState | (GameState, ...) | None)
-        A game state or iterable of game states to match against.
-    cell_state=None (subclass of CellContentsType | (..., ...) | None)
-        A cell contents type or iterable of the same to match against. The
-        decorated method must take the cell coordinate as the first argument.
-    """
-
-    def decorator(method: Callable) -> Callable:
-        # If the cell state is specified it is assumed the coord is passed in
-        # as the first arg.
-        if cell_state is None:
-
-            @functools.wraps(method)
-            def wrapped(self: "Game", *args, **kwargs):
-                if game_state is not None and (
-                    self.state == game_state or self.state in game_state
-                ):
-                    return
-                return method(self, *args, **kwargs)
-
-        else:
-
-            @functools.wraps(method)
-            def wrapped(self: "Game", coord: Coord_T, *args, **kwargs):
-                if (
-                    game_state is not None
-                    and (self.state == game_state or self.state in game_state)
-                ) or isinstance(self.board[coord], cell_state):
-                    return
-                return method(self, coord, *args, **kwargs)
-
-        return wrapped
-
-    return decorator
-
-
-def _ignore_if_not(
-    *,
-    game_state: Optional[
-        Union[str, GameState, Iterable[str], Iterable[GameState]]
-    ] = None,
-    cell_state: Optional[Union[type, Tuple[type, ...]]] = None,
-) -> Callable:
-    """
-    Return a decorator which prevents a method from running if any of the given
-    parameters are satisfied.
-
-    Arguments:
-    game_state=None (GameState | (GameState, ...) | None)
-        A game state or iterable of game states to match against.
-    cell_state=None (subclass of CellContentsType | (..., ...) | None)
-        A cell contents type or iterable of the same to match against. The
-        decorated method must take the cell coordinate as the first argument.
-    """
-
-    def decorator(method: Callable) -> Callable:
-        # If the cell state is specified it is assumed the coord is passed in
-        # as the first arg.
-        if cell_state is None:
-
-            @functools.wraps(method)
-            def wrapped(self: "Game", *args, **kwargs):
-                if (
-                    game_state is not None
-                    and self.state != game_state
-                    and self.state not in game_state
-                ):
-                    return
-                return method(self, *args, **kwargs)
-
-        else:
-
-            @functools.wraps(method)
-            def wrapped(self: "Game", coord: Coord_T, *args, **kwargs):
-                if (
-                    game_state is not None
-                    and self.state != game_state
-                    and self.state not in game_state
-                ) or not isinstance(self.board[coord], cell_state):
-                    return
-                return method(self, coord, *args, **kwargs)
-
-        return wrapped
-
-    return decorator
-
-
-def _check_game_started(method: Callable) -> Callable:
-    """Check the game has been started, raising an error if not."""
-
-    @functools.wraps(method)
-    def wrapped(self: "Game", *args, **kwargs):
-        if self.state is GameState.READY:
-            raise GameNotStartedError("Minefield not yet created")
-        assert self.mf is not None
-        assert self.start_time is not None
-        return method(self, *args, **kwargs)
-
-    return wrapped
-
-
-class GameNotStartedError(Exception):
-    """Game has not been started, so no minefield has been created."""
-
-
-class Game:
-    """
-    A minesweeper game, storing a minefield and the state of a game, including
-    the board and other game settings. Provides methods to start the game and
-    standard interactions such as selecting or flagging a cell and chording.
-    """
-
-    def __init__(
-        self,
-        *,
-        x_size: Optional[int] = None,
-        y_size: Optional[int] = None,
-        mines: Optional[int] = None,
-        per_cell: int = 1,
-        lives: int = 1,
-        first_success: bool = False,
-        minefield: Optional[Minefield] = None,
-    ):
-        """
-        :param x_size:
-            Number of columns in the grid. Ignored if a minefield is passed in,
-            since the minefield already has a size.
-        :param y_size:
-            Number of rows in the grid. Ignored if a minefield is passed in, since
-            the minefield already has a size.
-        :param mines:
-            The number of mines. Ignored if a minefield is passed in, since the
-            minefield should already contain a number of mines.
-        :param per_cell:
-            Maximum number of mines per cell. Ignored if a minefield is passed in,
-            since the minefield should already refer to a max per cell.
-        :param lives:
-            A number of lives available during the game.
-        :param first_success:
-            Whether the first cell selected should be guaranteed to be safe, and
-            give an opening if possible. Ignored if a minefield is passed in, as
-            the minefield is not created in response to the first select, so it
-            is not possible to guarantee success on the first select.
-        :param minefield:
-            A minefield to use for the game. Takes precedence over various other
-            arguments, see above.
-        :raise ValueError:
-            If the number of mines is too high to fit in the grid.
-        """
-        self.mf: Optional[Minefield]
-        self.minefield_known: bool
-        if minefield:
-            x_size, y_size = minefield.x_size, minefield.y_size
-            mines = minefield.nr_mines
-            per_cell = minefield.per_cell
-            first_success = False
-            self.mf = minefield
-            self.minefield_known = True
-        else:
-            if x_size is None or y_size is None or mines is None:
-                raise ValueError(
-                    "x_size, y_size and mines must be integers if a minefield is not provided"
-                )
-            Minefield.check_enough_space(
-                x_size=x_size, y_size=y_size, mines=mines, per_cell=per_cell
-            )
-            self.mf = None
-            self.minefield_known = False
-        self.x_size: int = x_size
-        self.y_size: int = y_size
-        self.mines: int = mines
-        self.per_cell: int = per_cell
-        self.lives: int = lives
-        self.first_success: bool = first_success
-        self.board: Board = Board(x_size, y_size)
-        self.start_time: Optional[float] = None
-        self.end_time: Optional[float] = None
-        self.state: GameState = GameState.READY
-        self.mines_remaining: int = self.mines
-        self.lives_remaining: int = self.lives
-        self._cell_updates: Dict[Coord_T, CellContentsType] = dict()
-        self._num_flags: int = 0
-
-    @property
-    def difficulty(self) -> str:
-        return utils.get_difficulty(self.x_size, self.y_size, self.mines)
-
-    @_check_game_started
-    def get_rem_3bv(self) -> int:
-        """
-        Calculate the minimum remaining number of clicks needed to solve.
-        """
-        if self.state == GameState.WON:
-            return 0
-        else:
-            # TODO
-            # lost_mf = Minefield(auto_create=False, **self.settings)
-            # lost_mf.mine_coords = self.mf.mine_coords
-            # # Replace any openings already found with normal clicks (ones).
-            # lost_mf.completed_grid = np.where(self.grid<0,
-            #                                   self.mf.completed_grid, 1)
-            # # Find the openings which remain.
-            # lost_mf.get_openings()
-            # rem_opening_coords = [c for opening in lost_mf.openings
-            #                       for c in opening]
-            # # Count the number of essential clicks that have already been
-            # # done by counting clicked cells minus the ones at the edge of
-            # # an undiscovered opening.
-            # completed_3bv = len({c for c in where_coords(self.grid >= 0)
-            #                      if c not in rem_opening_coords})
-            # return lost_mf.get_3bv() - completed_3bv
-            return -100
-
-    @_check_game_started
-    def get_prop_complete(self) -> float:
-        """
-        Calculate the progress of solving the board using 3bv.
-        """
-        return (self.mf.bbbv - self.get_rem_3bv()) / self.mf.bbbv
-
-    @_check_game_started
-    def get_3bvps(self) -> float:
-        """
-        Calculate the 3bv/s based on current progress.
-        """
-        return self.mf.bbbv * self.get_prop_complete() / (tm.time() - self.start_time)
-
-    def get_elapsed(self) -> float:
-        """
-        Get the elapsed game time.
-
-        Returns zero if the game has not been started.
-
-        :return:
-            The elapsed time, in seconds.
-        """
-        if self.end_time:
-            return self.end_time - self.start_time
-        elif self.start_time:
-            return tm.time() - self.start_time
-        else:
-            return 0
-
-    def get_flag_proportion(self) -> float:
-        return self._num_flags / self.mines
-
-    def is_finished(self) -> bool:
-        return self.state.finished()
-
-    def _create_minefield(self, coord: Coord_T) -> None:
-        """Create the minefield in response to a cell being selected."""
-        if self.first_success:
-            safe_coords = self.board.get_nbrs(coord, include_origin=True)
-            logger.debug(
-                "Trying to create minefield with the following safe coordinates: %s",
-                safe_coords,
-            )
-            try:
-                self.mf = Minefield(
-                    self.x_size,
-                    self.y_size,
-                    mines=self.mines,
-                    per_cell=self.per_cell,
-                    safe_coords=safe_coords,
-                )
-            except ValueError:
-                logger.info(
-                    "Unable to give opening on the first click, "
-                    "still ensuring a safe click"
-                )
-                # This should be guaranteed to succeed.
-                self.mf = Minefield(
-                    self.x_size,
-                    self.y_size,
-                    mines=self.mines,
-                    per_cell=self.per_cell,
-                    safe_coords=[coord],
-                )
-            else:
-                logger.debug("Successfully created minefield")
-        else:
-            logger.debug("Creating minefield without guaranteed first click success")
-            self.mf = Minefield(
-                self.x_size, self.y_size, mines=self.mines, per_cell=self.per_cell
-            )
-
-    def _set_cell(self, coord: Coord_T, state: CellContentsType):
-        """
-        Set the contents of a cell and store the update.
-
-        :param coord:
-            The coordinate of the cell to set.
-        :param state:
-            The state to set the cell to.
-        """
-        self.board[coord] = state
-        self._cell_updates[coord] = state
-
-    def _select_cell_action(self, coord: Coord_T) -> None:
-        """
-        Implementation of the action of selecting/clicking a cell.
-        """
-        if self.mf.cell_contains_mine(coord):
-            logger.debug("Mine hit at %s", coord)
-            self._set_cell(coord, CellHitMine(self.mf[coord]))
-            self.lives_remaining -= 1
-
-            if self.lives_remaining == 0:
-                logger.info("Game lost")
-                self.end_time = tm.time()
-                self.state = GameState.LOST
-
-                for c in self.mf.all_coords:
-                    if (
-                        self.mf.cell_contains_mine(c)
-                        and self.board[c] is CellUnclicked()
-                    ):
-                        self._set_cell(c, CellMine(self.mf[c]))
-
-                    elif (
-                        type(self.board[c]) is CellFlag
-                        and self.board[c] != self.mf.completed_board[c]
-                    ):
-                        self._set_cell(c, CellWrongFlag(self.board[c].num))
-            else:
-                self.mines_remaining -= self.mf[coord]
-        elif self.mf.completed_board[coord] is CellNum(0):
-            for full_opening in self.mf.openings:
-                if coord in full_opening:
-                    # Found the opening, quit the loop here.
-                    logger.debug("Opening hit: %s", full_opening)
-                    break
-            else:
-                logger.error(
-                    "Coordinate %s not found in openings %s", coord, self.mf.openings
-                )
-
-            # Get the propagation of cells forming part of the opening.
-            opening = set()  # Coords belonging to the opening
-            check = {coord}  # Coords whose neighbours need checking
-            while check:
-                c = check.pop()
-                unclicked_nbrs = {
-                    z
-                    for z in self.board.get_nbrs(c, include_origin=True)
-                    if self.board[z] is CellUnclicked()
-                }
-                check |= {
-                    z
-                    for z in unclicked_nbrs - opening
-                    if self.mf.completed_board[z] is CellNum(0)
-                }
-                opening |= unclicked_nbrs
-
-            logger.debug("Propagated opening: %s", list(opening))
-            bad_opening_cells = {}
-            for c in opening:
-                if self.board[c] is CellUnclicked():
-                    self._set_cell(c, self.mf.completed_board[c])
-                else:
-                    bad_opening_cells[c] = self.board[c]
-            if bad_opening_cells:
-                logger.error(
-                    "Should only have clicked cells in opening, found: %s",
-                    bad_opening_cells,
-                )
-        else:
-            logger.debug("Regular cell revealed")
-            self._set_cell(coord, self.mf.completed_board[coord])
-
-    def _check_for_completion(self) -> None:
-        """
-        Check if game is complete by comparing the board to the minefield's
-        completed board. If it is, display flags in remaining unclicked cells.
-        """
-        # Assume (for contradiction) that game is complete.
-        is_complete = True
-        for c in self.mf.all_coords:
-            exp_val = self.mf.completed_board[c]
-            if type(exp_val) is CellNum and exp_val != self.board[c]:
-                is_complete = False
-                break
-
-        if is_complete:
-            logger.info("Game won")
-
-            self.end_time = tm.time()
-            self.state = GameState.WON
-            self.mines_remaining = 0
-
-            for c in self.mf.all_coords:
-                if (
-                    self.mf.cell_contains_mine(c)
-                    and type(self.board[c]) is not CellHitMine
-                ):
-                    self._set_cell(c, CellFlag(self.mf[c]))
-
-    @_check_coord
-    @_ignore_if_not(game_state=("READY", "ACTIVE"), cell_state=CellUnclicked)
-    def select_cell(self, coord: Coord_T) -> Dict[Coord_T, CellContentsType]:
-        """
-        Perform the action of selecting/clicking a cell. Game must be started
-        before calling this method.
-        """
-        if self.state == GameState.READY:
-            if not self.mf:
-                self._create_minefield(coord)
-            self.state = GameState.ACTIVE
-            self.start_time = tm.time()
-        self._select_cell_action(coord)
-        if self.state != GameState.LOST:
-            self._check_for_completion()
-        try:
-            return self._cell_updates
-        finally:
-            self._cell_updates = dict()
-
-    @_check_coord
-    @_ignore_if_not(
-        game_state=("READY", "ACTIVE"), cell_state=(CellFlag, CellUnclicked)
-    )
-    def set_cell_flags(
-        self, coord: Coord_T, nr_flags: int
-    ) -> Dict[Coord_T, CellContentsType]:
-        """Set the number of flags in a cell."""
-        if nr_flags < 0 or nr_flags > self.per_cell:
-            raise ValueError(
-                f"Invalid number of flags ({nr_flags}) - should be between 0 and "
-                f"{self.per_cell}"
-            )
-
-        old_nr_flags = (
-            0 if self.board[coord] is CellUnclicked() else self.board[coord].num
-        )
-        if nr_flags == 0:
-            self._set_cell(coord, CellUnclicked())
-        else:
-            self._set_cell(coord, CellFlag(nr_flags))
-        self.mines_remaining += old_nr_flags - nr_flags
-        self._num_flags += nr_flags - old_nr_flags
-
-        try:
-            return self._cell_updates
-        finally:
-            self._cell_updates = dict()
-
-    @_check_coord
-    @_ignore_if_not(game_state="ACTIVE", cell_state=CellNum)
-    def chord_on_cell(self, coord: Coord_T) -> Dict[Coord_T, CellContentsType]:
-        """Chord on a cell that contains a revealed number."""
-        nbrs = self.board.get_nbrs(coord)
-        num_flagged_nbrs = sum(
-            [self.board[c].num for c in nbrs if isinstance(self.board[c], CellMineType)]
-        )
-        logger.debug(
-            "%s flagged mine(s) around clicked cell showing number %s",
-            num_flagged_nbrs,
-            self.board[coord],
-        )
-
-        unclicked_nbrs = [c for c in nbrs if self.board[c] is CellUnclicked()]
-        if self.board[coord] != CellNum(num_flagged_nbrs) or not unclicked_nbrs:
-            return dict()
-
-        logger.info("Successful chording, selecting cells %s", unclicked_nbrs)
-        for c in unclicked_nbrs:
-            self._select_cell_action(c)
-
-        if self.state != GameState.LOST:
-            self._check_for_completion()
-
-        try:
-            return self._cell_updates
-        finally:
-            self._cell_updates = dict()
+"""
+game.py - Game logic
+
+March 2018, Lewis Gaul
+
+Exports:
+Game (class)
+    Representation of a minesweeper game.
+"""
+
+__all__ = ("Game", "GameNotStartedError")
+
+import functools
+import logging
+import time as tm
+from typing import Callable, Dict, Iterable, Optional, Tuple, Union
+
+from ..shared import utils
+from ..types import (
+    CellContentsType,
+    CellFlag,
+    CellHitMine,
+    CellMine,
+    CellMineType,
+    CellNum,
+    CellUnclicked,
+    CellWrongFlag,
+    GameState,
+)
+from ..typing import Coord_T
+from .board import Board, Minefield
+
+
+logger = logging.getLogger(__name__)
+
+
+def _check_coord(method: Callable) -> Callable:
+    """
+    Wrap a method that takes a coord to check it is inside the valid range.
+
+    :raise ValueError:
+        If the coord is not valid.
+    """
+
+    @functools.wraps(method)
+    def wrapped(self: "Game", coord: Coord_T, *args, **kwargs):
+        if not 0 <= coord[0] < self.x_size or not 0 <= coord[1] < self.y_size:
+            raise ValueError(
+                f"Coordinate is out of bounds, should be between (0,0) and "
+                f"({self.x_size-1}, {self.y_size-1})"
+            )
+        return method(self, coord, *args, **kwargs)
+
+    return wrapped
+
+
+def _ignore_if(
+    *,
+    game_state: Optional[
+        Union[str, GameState, Iterable[str], Iterable[GameState]]
+    ] = None,
+    cell_state: Optional[Union[type, Tuple[type, ...]]] = None,
+) -> Callable:
+    """
+    Return a decorator which prevents a method from running if any of the given
+    parameters are satisfied.
+
+    Arguments:
+    game_state=None (GameState | (GameState, ...) | None)
+        A game state or iterable of game states to match against.
+    cell_state=None (subclass of CellContentsType | (..., ...) | None)
+        A cell contents type or iterable of the same to match against. The
+        decorated method must take the cell coordinate as the first argument.
+    """
+
+    def decorator(method: Callable) -> Callable:
+        # If the cell state is specified it is assumed the coord is passed in
+        # as the first arg.
+        if cell_state is None:
+
+            @functools.wraps(method)
+            def wrapped(self: "Game", *args, **kwargs):
+                if game_state is not None and (
+                    self.state == game_state or self.state in game_state
+                ):
+                    return
+                return method(self, *args, **kwargs)
+
+        else:
+
+            @functools.wraps(method)
+            def wrapped(self: "Game", coord: Coord_T, *args, **kwargs):
+                if (
+                    game_state is not None
+                    and (self.state == game_state or self.state in game_state)
+                ) or isinstance(self.board[coord], cell_state):
+                    return
+                return method(self, coord, *args, **kwargs)
+
+        return wrapped
+
+    return decorator
+
+
+def _ignore_if_not(
+    *,
+    game_state: Optional[
+        Union[str, GameState, Iterable[str], Iterable[GameState]]
+    ] = None,
+    cell_state: Optional[Union[type, Tuple[type, ...]]] = None,
+) -> Callable:
+    """
+    Return a decorator which prevents a method from running if any of the given
+    parameters are satisfied.
+
+    Arguments:
+    game_state=None (GameState | (GameState, ...) | None)
+        A game state or iterable of game states to match against.
+    cell_state=None (subclass of CellContentsType | (..., ...) | None)
+        A cell contents type or iterable of the same to match against. The
+        decorated method must take the cell coordinate as the first argument.
+    """
+
+    def decorator(method: Callable) -> Callable:
+        # If the cell state is specified it is assumed the coord is passed in
+        # as the first arg.
+        if cell_state is None:
+
+            @functools.wraps(method)
+            def wrapped(self: "Game", *args, **kwargs):
+                if (
+                    game_state is not None
+                    and self.state != game_state
+                    and self.state not in game_state
+                ):
+                    return
+                return method(self, *args, **kwargs)
+
+        else:
+
+            @functools.wraps(method)
+            def wrapped(self: "Game", coord: Coord_T, *args, **kwargs):
+                if (
+                    game_state is not None
+                    and self.state != game_state
+                    and self.state not in game_state
+                ) or not isinstance(self.board[coord], cell_state):
+                    return
+                return method(self, coord, *args, **kwargs)
+
+        return wrapped
+
+    return decorator
+
+
+def _check_game_started(method: Callable) -> Callable:
+    """Check the game has been started, raising an error if not."""
+
+    @functools.wraps(method)
+    def wrapped(self: "Game", *args, **kwargs):
+        if self.state is GameState.READY:
+            raise GameNotStartedError("Minefield not yet created")
+        assert self.mf is not None
+        assert self.start_time is not None
+        return method(self, *args, **kwargs)
+
+    return wrapped
+
+
+class GameNotStartedError(Exception):
+    """Game has not been started, so no minefield has been created."""
+
+
+class Game:
+    """
+    A minesweeper game, storing a minefield and the state of a game, including
+    the board and other game settings. Provides methods to start the game and
+    standard interactions such as selecting or flagging a cell and chording.
+    """
+
+    def __init__(
+        self,
+        *,
+        x_size: Optional[int] = None,
+        y_size: Optional[int] = None,
+        mines: Optional[int] = None,
+        per_cell: int = 1,
+        lives: int = 1,
+        first_success: bool = False,
+        minefield: Optional[Minefield] = None,
+    ):
+        """
+        :param x_size:
+            Number of columns in the grid. Ignored if a minefield is passed in,
+            since the minefield already has a size.
+        :param y_size:
+            Number of rows in the grid. Ignored if a minefield is passed in, since
+            the minefield already has a size.
+        :param mines:
+            The number of mines. Ignored if a minefield is passed in, since the
+            minefield should already contain a number of mines.
+        :param per_cell:
+            Maximum number of mines per cell. Ignored if a minefield is passed in,
+            since the minefield should already refer to a max per cell.
+        :param lives:
+            A number of lives available during the game.
+        :param first_success:
+            Whether the first cell selected should be guaranteed to be safe, and
+            give an opening if possible. Ignored if a minefield is passed in, as
+            the minefield is not created in response to the first select, so it
+            is not possible to guarantee success on the first select.
+        :param minefield:
+            A minefield to use for the game. Takes precedence over various other
+            arguments, see above.
+        :raise ValueError:
+            If the number of mines is too high to fit in the grid.
+        """
+        self.mf: Optional[Minefield]
+        self.minefield_known: bool
+        if minefield:
+            x_size, y_size = minefield.x_size, minefield.y_size
+            mines = minefield.nr_mines
+            per_cell = minefield.per_cell
+            first_success = False
+            self.mf = minefield
+            self.minefield_known = True
+        else:
+            if x_size is None or y_size is None or mines is None:
+                raise ValueError(
+                    "x_size, y_size and mines must be integers if a minefield is not provided"
+                )
+            Minefield.check_enough_space(
+                x_size=x_size, y_size=y_size, mines=mines, per_cell=per_cell
+            )
+            self.mf = None
+            self.minefield_known = False
+        self.x_size: int = x_size
+        self.y_size: int = y_size
+        self.mines: int = mines
+        self.per_cell: int = per_cell
+        self.lives: int = lives
+        self.first_success: bool = first_success
+        self.board: Board = Board(x_size, y_size)
+        self.start_time: Optional[float] = None
+        self.end_time: Optional[float] = None
+        self.state: GameState = GameState.READY
+        self.mines_remaining: int = self.mines
+        self.lives_remaining: int = self.lives
+        self._cell_updates: Dict[Coord_T, CellContentsType] = dict()
+        self._num_flags: int = 0
+
+    @property
+    def difficulty(self) -> str:
+        return utils.get_difficulty(self.x_size, self.y_size, self.mines)
+
+    @_check_game_started
+    def get_rem_3bv(self) -> int:
+        """
+        Calculate the minimum remaining number of clicks needed to solve.
+        """
+        if self.state == GameState.WON:
+            return 0
+        else:
+            # TODO
+            # lost_mf = Minefield(auto_create=False, **self.settings)
+            # lost_mf.mine_coords = self.mf.mine_coords
+            # # Replace any openings already found with normal clicks (ones).
+            # lost_mf.completed_grid = np.where(self.grid<0,
+            #                                   self.mf.completed_grid, 1)
+            # # Find the openings which remain.
+            # lost_mf.get_openings()
+            # rem_opening_coords = [c for opening in lost_mf.openings
+            #                       for c in opening]
+            # # Count the number of essential clicks that have already been
+            # # done by counting clicked cells minus the ones at the edge of
+            # # an undiscovered opening.
+            # completed_3bv = len({c for c in where_coords(self.grid >= 0)
+            #                      if c not in rem_opening_coords})
+            # return lost_mf.get_3bv() - completed_3bv
+            return -100
+
+    @_check_game_started
+    def get_prop_complete(self) -> float:
+        """
+        Calculate the progress of solving the board using 3bv.
+        """
+        return (self.mf.bbbv - self.get_rem_3bv()) / self.mf.bbbv
+
+    @_check_game_started
+    def get_3bvps(self) -> float:
+        """
+        Calculate the 3bv/s based on current progress.
+        """
+        return self.mf.bbbv * self.get_prop_complete() / (tm.time() - self.start_time)
+
+    def get_elapsed(self) -> float:
+        """
+        Get the elapsed game time.
+
+        Returns zero if the game has not been started.
+
+        :return:
+            The elapsed time, in seconds.
+        """
+        if self.end_time:
+            return self.end_time - self.start_time
+        elif self.start_time:
+            return tm.time() - self.start_time
+        else:
+            return 0
+
+    def get_flag_proportion(self) -> float:
+        return self._num_flags / self.mines
+
+    def is_finished(self) -> bool:
+        return self.state.finished()
+
+    def _create_minefield(self, coord: Coord_T) -> None:
+        """Create the minefield in response to a cell being selected."""
+        if self.first_success:
+            safe_coords = self.board.get_nbrs(coord, include_origin=True)
+            logger.debug(
+                "Trying to create minefield with the following safe coordinates: %s",
+                safe_coords,
+            )
+            try:
+                self.mf = Minefield(
+                    self.x_size,
+                    self.y_size,
+                    mines=self.mines,
+                    per_cell=self.per_cell,
+                    safe_coords=safe_coords,
+                )
+            except ValueError:
+                logger.info(
+                    "Unable to give opening on the first click, "
+                    "still ensuring a safe click"
+                )
+                # This should be guaranteed to succeed.
+                self.mf = Minefield(
+                    self.x_size,
+                    self.y_size,
+                    mines=self.mines,
+                    per_cell=self.per_cell,
+                    safe_coords=[coord],
+                )
+            else:
+                logger.debug("Successfully created minefield")
+        else:
+            logger.debug("Creating minefield without guaranteed first click success")
+            self.mf = Minefield(
+                self.x_size, self.y_size, mines=self.mines, per_cell=self.per_cell
+            )
+
+    def _set_cell(self, coord: Coord_T, state: CellContentsType):
+        """
+        Set the contents of a cell and store the update.
+
+        :param coord:
+            The coordinate of the cell to set.
+        :param state:
+            The state to set the cell to.
+        """
+        self.board[coord] = state
+        self._cell_updates[coord] = state
+
+    def _select_cell_action(self, coord: Coord_T) -> None:
+        """
+        Implementation of the action of selecting/clicking a cell.
+        """
+        if self.mf.cell_contains_mine(coord):
+            logger.debug("Mine hit at %s", coord)
+            self._set_cell(coord, CellHitMine(self.mf[coord]))
+            self.lives_remaining -= 1
+
+            if self.lives_remaining == 0:
+                logger.info("Game lost")
+                self.end_time = tm.time()
+                self.state = GameState.LOST
+
+                for c in self.mf.all_coords:
+                    if (
+                        self.mf.cell_contains_mine(c)
+                        and self.board[c] is CellUnclicked()
+                    ):
+                        self._set_cell(c, CellMine(self.mf[c]))
+
+                    elif (
+                        type(self.board[c]) is CellFlag
+                        and self.board[c] != self.mf.completed_board[c]
+                    ):
+                        self._set_cell(c, CellWrongFlag(self.board[c].num))
+            else:
+                self.mines_remaining -= self.mf[coord]
+        elif self.mf.completed_board[coord] is CellNum(0):
+            for full_opening in self.mf.openings:
+                if coord in full_opening:
+                    # Found the opening, quit the loop here.
+                    logger.debug("Opening hit: %s", full_opening)
+                    break
+            else:
+                logger.error(
+                    "Coordinate %s not found in openings %s", coord, self.mf.openings
+                )
+
+            # Get the propagation of cells forming part of the opening.
+            opening = set()  # Coords belonging to the opening
+            check = {coord}  # Coords whose neighbours need checking
+            while check:
+                c = check.pop()
+                unclicked_nbrs = {
+                    z
+                    for z in self.board.get_nbrs(c, include_origin=True)
+                    if self.board[z] is CellUnclicked()
+                }
+                check |= {
+                    z
+                    for z in unclicked_nbrs - opening
+                    if self.mf.completed_board[z] is CellNum(0)
+                }
+                opening |= unclicked_nbrs
+
+            logger.debug("Propagated opening: %s", list(opening))
+            bad_opening_cells = {}
+            for c in opening:
+                if self.board[c] is CellUnclicked():
+                    self._set_cell(c, self.mf.completed_board[c])
+                else:
+                    bad_opening_cells[c] = self.board[c]
+            if bad_opening_cells:
+                logger.error(
+                    "Should only have clicked cells in opening, found: %s",
+                    bad_opening_cells,
+                )
+        else:
+            logger.debug("Regular cell revealed")
+            self._set_cell(coord, self.mf.completed_board[coord])
+
+    def _check_for_completion(self) -> None:
+        """
+        Check if game is complete by comparing the board to the minefield's
+        completed board. If it is, display flags in remaining unclicked cells.
+        """
+        # Assume (for contradiction) that game is complete.
+        is_complete = True
+        for c in self.mf.all_coords:
+            exp_val = self.mf.completed_board[c]
+            if type(exp_val) is CellNum and exp_val != self.board[c]:
+                is_complete = False
+                break
+
+        if is_complete:
+            logger.info("Game won")
+
+            self.end_time = tm.time()
+            self.state = GameState.WON
+            self.mines_remaining = 0
+
+            for c in self.mf.all_coords:
+                if (
+                    self.mf.cell_contains_mine(c)
+                    and type(self.board[c]) is not CellHitMine
+                ):
+                    self._set_cell(c, CellFlag(self.mf[c]))
+
+    @_check_coord
+    @_ignore_if_not(game_state=("READY", "ACTIVE"), cell_state=CellUnclicked)
+    def select_cell(self, coord: Coord_T) -> Dict[Coord_T, CellContentsType]:
+        """
+        Perform the action of selecting/clicking a cell. Game must be started
+        before calling this method.
+        """
+        if self.state == GameState.READY:
+            if not self.mf:
+                self._create_minefield(coord)
+            self.state = GameState.ACTIVE
+            self.start_time = tm.time()
+        self._select_cell_action(coord)
+        if self.state != GameState.LOST:
+            self._check_for_completion()
+        try:
+            return self._cell_updates
+        finally:
+            self._cell_updates = dict()
+
+    @_check_coord
+    @_ignore_if_not(
+        game_state=("READY", "ACTIVE"), cell_state=(CellFlag, CellUnclicked)
+    )
+    def set_cell_flags(
+        self, coord: Coord_T, nr_flags: int
+    ) -> Dict[Coord_T, CellContentsType]:
+        """Set the number of flags in a cell."""
+        if nr_flags < 0 or nr_flags > self.per_cell:
+            raise ValueError(
+                f"Invalid number of flags ({nr_flags}) - should be between 0 and "
+                f"{self.per_cell}"
+            )
+
+        old_nr_flags = (
+            0 if self.board[coord] is CellUnclicked() else self.board[coord].num
+        )
+        if nr_flags == 0:
+            self._set_cell(coord, CellUnclicked())
+        else:
+            self._set_cell(coord, CellFlag(nr_flags))
+        self.mines_remaining += old_nr_flags - nr_flags
+        self._num_flags += nr_flags - old_nr_flags
+
+        try:
+            return self._cell_updates
+        finally:
+            self._cell_updates = dict()
+
+    @_check_coord
+    @_ignore_if_not(game_state="ACTIVE", cell_state=CellNum)
+    def chord_on_cell(self, coord: Coord_T) -> Dict[Coord_T, CellContentsType]:
+        """Chord on a cell that contains a revealed number."""
+        nbrs = self.board.get_nbrs(coord)
+        num_flagged_nbrs = sum(
+            [self.board[c].num for c in nbrs if isinstance(self.board[c], CellMineType)]
+        )
+        logger.debug(
+            "%s flagged mine(s) around clicked cell showing number %s",
+            num_flagged_nbrs,
+            self.board[coord],
+        )
+
+        unclicked_nbrs = [c for c in nbrs if self.board[c] is CellUnclicked()]
+        if self.board[coord] != CellNum(num_flagged_nbrs) or not unclicked_nbrs:
+            return dict()
+
+        logger.info("Successful chording, selecting cells %s", unclicked_nbrs)
+        for c in unclicked_nbrs:
+            self._select_cell_action(c)
+
+        if self.state != GameState.LOST:
+            self._check_for_completion()
+
+        try:
+            return self._cell_updates
+        finally:
+            self._cell_updates = dict()