--- conflicted
+++ resolved
@@ -12,11 +12,8 @@
 
 __all__ = ("MinegaulerGUI",)
 
-<<<<<<< HEAD
 import glob
-=======
 import json
->>>>>>> e4b1960a
 import logging
 import os
 import pathlib
@@ -70,13 +67,9 @@
 BOARD_DIR = ROOT_DIR / "boards"
 
 
-<<<<<<< HEAD
-def _msg_popup(parent: QWidget, icon: QMessageBox.Icon, title: str, msg: str) -> None:
-=======
 def _msg_popup(
     parent: QWidget, icon: QMessageBox.Icon, title: str, msg: Optional[str] = None
 ) -> None:
->>>>>>> e4b1960a
     """Open a modal popup with a simple message."""
     logger.debug(
         "Opening popup with message: %s", msg if len(msg) <= 50 else msg[:47] + "..."
@@ -84,12 +77,8 @@
     popup = QMessageBox(parent)
     popup.setIcon(icon)
     popup.setWindowTitle(title)
-<<<<<<< HEAD
-    popup.setText(msg)
-=======
     if msg:
         popup.setText(msg)
->>>>>>> e4b1960a
     popup.exec_()
 
 
@@ -703,7 +692,6 @@
         win.show()
         self._open_subwindows[title] = win
 
-<<<<<<< HEAD
     def _open_retrieve_highscores_modal(self):
         """Open a window to select a highscores file to read in."""
         logger.debug("Opening window to retrieve highscores")
@@ -758,7 +746,7 @@
                 + "Contact minegauler@gmail.com if you expected this game "
                 + "to have highscores.",
             )
-=======
+
     def _open_play_highscore_modal(self):
         """Open a modal window to select a highscore file."""
         logger.debug("Opening window to select a highscore to play back")
@@ -784,7 +772,6 @@
             )
         else:
             win.show()
->>>>>>> e4b1960a
 
     def get_gui_opts(self) -> GUIOptsStruct:
         return GUIOptsStruct.from_structs(self._state, self._state.pending_game_state)
