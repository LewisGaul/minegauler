# April 2018, Lewis Gaul

"""
Base GUI application implementation.

Exports
-------
.. class:: MinegaulerGUI
    Main window widget.

"""

__all__ = ("MinegaulerGUI",)

import functools
import logging
import pathlib
import textwrap
import traceback
from typing import Callable, Dict, Mapping, Optional

from PyQt5.QtCore import QSize, Qt, pyqtSignal
from PyQt5.QtGui import QFocusEvent, QFont, QIcon, QKeyEvent
from PyQt5.QtWidgets import (
    QWIDGETSIZE_MAX,
    QAction,
    QActionGroup,
    QDialog,
    QFileDialog,
    QFrame,
    QGridLayout,
    QHBoxLayout,
    QLabel,
    QLineEdit,
    QMainWindow,
    QMenu,
    QMenuBar,
    QMessageBox,
    QPushButton,
    QSizePolicy,
    QSlider,
    QSpinBox,
    QVBoxLayout,
    QWidget,
)

from .. import ROOT_DIR, api, shared
from ..shared.highscores import (
    HighscoreSettingsStruct,
    HighscoreStruct,
    retrieve_highscores,
)
from ..shared.types import (
    CellContents,
    CellImageType,
    Coord_T,
    Difficulty,
    GameMode,
    GameState,
    PathLike,
    UIMode,
)
from ..shared.utils import GUIOptsStruct, format_timestamp
from . import highscores, state, utils
from .minefield.regular import MinefieldWidget as RegularMinefieldWidget
from .minefield.simulate import MinefieldWidget as SimulationMinefieldWidget
from .minefield.split_cell import MinefieldWidget as SplitCellMinefieldWidget
from .panel import PanelWidget
from .utils import FILES_DIR, HIGHSCORES_DIR, read_highscore_file


logger = logging.getLogger(__name__)

BOARD_DIR = ROOT_DIR / "boards"


def _msg_popup(
    parent: QWidget, icon: QMessageBox.Icon, title: str, msg: Optional[str] = None
) -> None:
    """Open a modal popup with a simple message."""
    logger.debug(
        "Opening popup with message: %s", msg if len(msg) <= 50 else msg[:47] + "..."
    )
    popup = QMessageBox(parent)
    popup.setIcon(icon)
    popup.setWindowTitle(title)
    if msg:
        popup.setText(msg)
    popup.exec_()


class _BaseMainWindow(QMainWindow):
    """
    Base class for the application implementing the general layout.
    """

    BODY_FRAME_WIDTH = 10

    def __init__(self, parent: Optional[QWidget], title: Optional[str] = None):
        """
        :param title:
            The window title.
        """
        super().__init__(parent)
        self._menubar: QMenuBar = self.menuBar()
        self._game_menu: QMenu = self._menubar.addMenu("Game")
        self._opts_menu: QMenu = self._menubar.addMenu("Options")
        self._help_menu: QMenu = self._menubar.addMenu("Help")
        self._panel_frame: QFrame
        self._body_frame: QFrame
        self._footer_frame: QFrame
        self._panel_widget: Optional[QWidget]
        self._body_widget: Optional[QWidget]
        self._footer_widget: Optional[QWidget]
        self._icon: QIcon = QIcon(str(utils.IMG_DIR / "icon.ico"))
        self.setWindowTitle(title)
        self.setWindowIcon(self._icon)
        # Disable maximise button
        self.setWindowFlags(self.windowFlags() | Qt.CustomizeWindowHint)
        self.setWindowFlags(self.windowFlags() & ~Qt.WindowMaximizeButtonHint)
        self._setup_ui()
        # Keep track of all non-modal subwindows that are open.
        self._open_subwindows: Dict[str, QWidget] = {}

    # --------------------------------------------------------------------------
    # UI setup
    # --------------------------------------------------------------------------
    def _setup_ui(self):
        """
        Set up the layout of the main window GUI.
        """
        # QMainWindow objects have a central widget to be set.
        central_widget = QWidget(self)
        central_widget.setSizePolicy(QSizePolicy.Ignored, QSizePolicy.Ignored)
        self.setCentralWidget(central_widget)
        vlayout = QVBoxLayout(central_widget)
        vlayout.setContentsMargins(0, 0, 0, 0)
        vlayout.setSpacing(0)
        # Top panel widget.
        self._panel_frame = QFrame(central_widget)
        self._panel_frame.setFrameShadow(QFrame.Sunken)
        self._panel_frame.setFrameShape(QFrame.Panel)
        self._panel_frame.setLineWidth(2)
        self._panel_frame.setSizePolicy(QSizePolicy.Ignored, QSizePolicy.Fixed)
        vlayout.addWidget(self._panel_frame)
        # Main body widget config - use horizontal layout for centre alignment.
        hstretch = QHBoxLayout()
        hstretch.addStretch()  # left-padding for centering
        self._body_frame = QFrame(central_widget)
        self._body_frame.setFrameShadow(QFrame.Raised)
        self._body_frame.setFrameShape(QFrame.Box)
        self._body_frame.setLineWidth(self.BODY_FRAME_WIDTH // 2)
        hstretch.addWidget(self._body_frame)
        hstretch.addStretch()  # right-padding for centering
        vlayout.addLayout(hstretch)
        # Name entry bar underneath the minefield
        self._footer_frame = QFrame(central_widget)
        vlayout.addWidget(self._footer_frame)

    def set_panel_widget(self, widget: QWidget) -> None:
        """
        Set the widget to occupy the top panel.

        Arguments:
        widget (QWidget)
            The widget instance to place in the top panel.
        """
        lyt = QVBoxLayout(self._panel_frame)
        lyt.setContentsMargins(0, 0, 0, 0)
        lyt.addWidget(widget)
        self._panel_widget = widget

    def set_body_widget(self, widget: QWidget) -> None:
        """
        Set the widget to occupy the main section of the GUI.

        Arguments:
        widget (QWidget)
            The widget instance to place in the body.
        """
        lyt = QVBoxLayout(self._body_frame)
        lyt.setContentsMargins(0, 0, 0, 0)
        lyt.addWidget(widget)
        self._body_widget = widget

    def set_footer_widget(self, widget: QWidget) -> None:
        """
        Set the widget to occupy the lower bar of the GUI.

        Arguments:
        widget (QWidget)
            The widget instance to place in the lower bar.
        """
        lyt = QVBoxLayout(self._footer_frame)
        lyt.setContentsMargins(0, 0, 0, 0)
        lyt.addWidget(widget)
        self._footer_widget = widget


class _MinegaulerGUIMeta(type(api.AbstractListener), type(_BaseMainWindow)):
    """Combined metaclass for the MinegaulerGUI class."""


class MinegaulerGUI(
    api.AbstractListener, _BaseMainWindow, metaclass=_MinegaulerGUIMeta
):
    """The main Minegauler GUI window."""

    def __init__(self, ctrlr: api.AbstractController, initial_state: state.State):
        """
        :param ctrlr:
            The core controller.
        :param initial_state:
            Initial application state.
        """
        super().__init__(None, "Minegauler")
        self._ctrlr: api.AbstractController = ctrlr
        self._state: state.State = initial_state.deepcopy()

        self._create_menu_action: QAction
        self._diff_menu_actions: Dict[Difficulty, QAction] = dict()
        self._populate_menubars()
        self._menubar.setFixedHeight(self._menubar.sizeHint().height())
        self._panel_widget = PanelWidget(self, self._state)
        # self._mf_widget = RegularMinefieldWidget(self, self._ctrlr, self._state)
        self._mf_widget = SplitCellMinefieldWidget(self, self._ctrlr, self._state)
        self.set_panel_widget(self._panel_widget)
        self.set_body_widget(self._mf_widget)
        self._name_entry_widget = _NameEntryBar(self, self._state.name)
        self.set_footer_widget(self._name_entry_widget)
        self._update_size()

        self._panel_widget.clicked.connect(self._ctrlr.new_game)
        self._mf_widget.at_risk_signal.connect(self._panel_widget.at_risk)
        self._mf_widget.no_risk_signal.connect(self._panel_widget.no_risk)
        self._mf_widget.size_changed.connect(self._update_size)
        self._name_entry_widget.name_updated_signal.connect(self._set_name)

    # ----------------------------------
    # Implemented abstractmethods
    # ----------------------------------
    def reset(self) -> None:
        """
        Called to indicate the GUI state should be soft-reset.

        This is distinct from a factory reset (settings are not changed).
        """
        self._state.game_status = GameState.READY
        self._panel_widget.reset()
        self._mf_widget.reset()

    def resize_minefield(self, x_size: int, y_size: int) -> None:
        """
        Called to indicate the board shape has changed.

        :param x_size:
            The number of columns.
        :param y_size:
            The number of rows.
        """
        # Game state needs updating first for state changes to be applied.
        if self._state.game_status is not GameState.READY:
            self.reset()
        self._state.x_size = x_size
        self._state.y_size = y_size
        self._state.difficulty = self._ctrlr.get_game_info().difficulty
        self._mf_widget.reshape(x_size, y_size)
        self._diff_menu_actions[self._state.difficulty].setChecked(True)

    def set_mines(self, mines: int) -> None:
        """
        Called to indicate the base number of mines has changed.

        :param mines:
            The number of mines.
        """
        self._state.mines = mines
        self._diff_menu_actions[self._state.difficulty].setChecked(True)

    def update_cells(self, cell_updates: Mapping[Coord_T, CellContents]) -> None:
        """
        Called to indicate some cells have changed state.

        :param cell_updates:
            A mapping of cell coordinates to their new state.
        """
        self._mf_widget.update_cells(cell_updates)

    def update_game_state(self, game_state: GameState) -> None:
        """
        Called to indicate the game state has changed.

        :param game_state:
            The new game state.
        """
        self._state.game_status = game_state
        self._state.highscores_state.current_highscore = None
        self._panel_widget.update_game_state(game_state)
        if game_state.finished():
            self._handle_finished_game()

    def update_mines_remaining(self, mines_remaining: int) -> None:
        """
        Called to indicate the number of remaining mines has changed.

        :param mines_remaining:
            The remaining number of mines.
        """
        self._panel_widget.set_mines_counter(mines_remaining)

    def ui_mode_changed(self, mode: UIMode) -> None:
        """
        Called to indicate the UI mode has changed.

        :param mode:
            The mode to change to.
        """
        self._create_menu_action.setChecked(mode is UIMode.CREATE)

    def handle_exception(self, method: str, exc: Exception) -> None:
        logger.error(
            "Error occurred when calling %s() from backend:\n%s\n%s",
            method,
            "".join(traceback.format_exception(None, exc, exc.__traceback__)),
            exc,
        )
        raise RuntimeError(exc).with_traceback(exc.__traceback__)

    # --------------------------------------------------------------------------
    # Qt method overrides
    # --------------------------------------------------------------------------
    def sizeHint(self) -> QSize:
        width = self._body_frame.sizeHint().width()
        height = (
            self._menubar.sizeHint().height()
            + self._panel_frame.sizeHint().height()
            + self._body_frame.sizeHint().height()
            + self._name_entry_widget.sizeHint().height()
        )
        return QSize(width, height)

    def minimumSizeHint(self) -> QSize:
        width = self._panel_frame.minimumSizeHint().width()
        height = (
            self._menubar.sizeHint().height()
            + self._panel_frame.sizeHint().height()
            + 100
            + self._name_entry_widget.sizeHint().height()
        )
        return QSize(width, height)

    def mousePressEvent(self, event):
        super().mousePressEvent(event)
        self._name_entry_widget.clearFocus()

    # --------------------------------------------------------------------------
    # Other methods
    # --------------------------------------------------------------------------
    def _update_size(self):
        """Update the window size."""
        self.setMinimumSize(self.minimumSizeHint())
        self.setMaximumSize(self.sizeHint())
        self.resize(self.sizeHint())
        self.adjustSize()
        # print(self.sizeHint(), self.size())
        # print(self._menubar.sizeHint(), self._menubar.size())
        # print(self._panel_frame.sizeHint(), self._panel_frame.size())
        # print(self._body_frame.sizeHint(), self._body_frame.size())
        # print(self._mf_widget.sizeHint(), self._mf_widget.size())
        # print()

    def _populate_menubars(self) -> None:
        """Fill in the menubars."""
        # ----------
        # Game menu
        # ----------
        # New game (F2)
        new_game_act = self._game_menu.addAction("New game", self._ctrlr.new_game)
        new_game_act.setShortcut("F2")

        # Replay game (F3)
        replay_act = self._game_menu.addAction("Replay", self._ctrlr.restart_game)
        replay_act.setShortcut("F3")

        # Create board
        def switch_create_mode(checked: bool):
            mode = UIMode.CREATE if checked else UIMode.GAME
            self.switch_ui_mode(mode)

        self._create_menu_action = create_act = QAction(
            "Create board",
            self,
            checkable=True,
            checked=self._state.ui_mode is UIMode.CREATE,
        )
        self._game_menu.addAction(create_act)
        create_act.triggered.connect(switch_create_mode)

        # Save board
        self._game_menu.addAction("Save board", self._open_save_board_modal)

        # Load board
        self._game_menu.addAction("Load board", self._open_load_board_modal)

        self._game_menu.addSeparator()

        # Current info (F4)
        info_act = self._game_menu.addAction(
            "Current game info", self._open_current_info_modal
        )
        info_act.setShortcut("F4")

        # Solver
        # - Probabilities (F5)
        # - Auto flag (Ctrl+F)
        # - Auto click (Ctrl+Enter)

        # Highscores (F6)
        highscores_act = self._game_menu.addAction(
            "Highscores", self.open_highscores_window
        )
        highscores_act.setShortcut("F6")

        # Stats (F7)

        self._game_menu.addSeparator()

        # Difficulty radiobuttons
        # - Beginner (b)
        # - Intermediate (i)
        # - Expert (e)
        # - Master (m)
        # - Custom (c)
        diff_group = QActionGroup(self)
        diff_group.setExclusive(True)
        for diff in Difficulty:
            diff_act = QAction(diff.name.capitalize(), diff_group, checkable=True)
            self._diff_menu_actions[diff] = diff_act
            self._game_menu.addAction(diff_act)
            diff_act.id = diff
            if diff is self._state.difficulty:
                diff_act.setChecked(True)
            diff_act.triggered.connect(
                lambda _: self._change_difficulty(diff_group.checkedAction().id)
            )
            diff_act.setShortcut(diff.value)

        self._game_menu.addSeparator()

        # Play highscore
        # self._game_menu.addAction("Play highscore", self._open_play_highscore_modal)

        # Zoom
        self._game_menu.addAction("Button size", self._open_zoom_modal)

        # Styles
        # - Buttons
        # - Images
        # - Numbers
        styles_menu = QMenu("Styles", self)
        self._game_menu.addMenu(styles_menu)
        for img_group in [
            CellImageType.BUTTONS,
            CellImageType.MARKERS,
            CellImageType.NUMBERS,
        ]:
            img_group_name = img_group.name.capitalize()
            submenu = QMenu(img_group_name, self)
            styles_menu.addMenu(submenu)
            group = QActionGroup(self)
            group.setExclusive(True)
            for folder in (utils.IMG_DIR / img_group_name).glob("*"):
                style = folder.name
                style_act = QAction(style, self, checkable=True)
                if style == self._state.styles[img_group]:
                    style_act.setChecked(True)
                group.addAction(style_act)
                style_act.triggered.connect(
                    functools.partial(self._change_style, img_group, style)
                )
                submenu.addAction(style_act)

        # Advanced options
        self._game_menu.addAction("Advanced options", self._open_advanced_opts_modal)

        self._game_menu.addSeparator()

        # Factory reset
        # TODO : Factory reset should also reset files such as highscores, settings
        # boards, so this menu button is disabled until that is implemented.
        # self._game_menu.addAction("Factory reset", self.factory_reset)

        # Exit (Alt+F4)
        self._game_menu.addAction("Exit", self.close, shortcut="Alt+F4")

        # ----------
        # Options menu
        # ----------
        # First-click success
        def toggle_first_success():
            new_val = not self._state.pending_first_success
            self._state.first_success = new_val
            self._ctrlr.set_first_success(new_val)

        first_act = QAction(
            "Safe start", self, checkable=True, checked=self._state.first_success
        )
        self._opts_menu.addAction(first_act)
        first_act.triggered.connect(toggle_first_success)

        # Drag select
        drag_act = self._opts_menu.addAction(
            "Drag select",
            lambda: setattr(
                self._state, "drag_select", not self._state.pending_drag_select
            ),
        )
        drag_act.setCheckable(True)
        drag_act.setChecked(self._state.drag_select)

        # Max mines per cell option
        def get_change_per_cell_func(n):
            def change_per_cell():
                self._state.per_cell = n
                self._ctrlr.set_per_cell(n)

            return change_per_cell

        per_cell_menu = self._opts_menu.addMenu("Max per cell")
        per_cell_group = QActionGroup(self)
        per_cell_group.setExclusive(True)
        for i in range(1, 4):
            action = QAction(str(i), self, checkable=True)
            per_cell_menu.addAction(action)
            per_cell_group.addAction(action)
            if self._state.per_cell == i:
                action.setChecked(True)
            action.triggered.connect(get_change_per_cell_func(i))

        # ----------
        # Help menu
        # ----------
        rules_act = QAction("Rules", self)
        self._help_menu.addAction(rules_act)
        rules_act.triggered.connect(
            lambda: self._open_text_popup("Rules", FILES_DIR / "rules.txt")
        )

        tips_act = QAction("Tips", self)
        self._help_menu.addAction(tips_act)
        tips_act.triggered.connect(
            lambda: self._open_text_popup("Tips", FILES_DIR / "tips.txt")
        )

        retrieve_act = QAction("Retrieve highscores", self)
        retrieve_act.triggered.connect(self._open_retrieve_highscores_modal)
        self._help_menu.addAction(retrieve_act)

        self._help_menu.addSeparator()

        about_act = QAction("About", self)
        self._help_menu.addAction(about_act)
        about_act.triggered.connect(
            lambda: self._open_text_popup("About", FILES_DIR / "about.txt")
        )
        about_act.setShortcut("F1")

    def _change_difficulty(self, diff: Difficulty) -> None:
        """
        Change the difficulty via the core controller.

        :param diff:
            The difficulty.
        """
        if diff is Difficulty.CUSTOM:
            # Undo changing the menu radiobutton because the board hasn't been
            # changed yet.
            self._diff_menu_actions[self._state.difficulty].setChecked(True)
            logger.info("Opening popup window for selecting custom board")
            self._open_custom_board_modal()
            return
        else:
            self._ctrlr.set_difficulty(diff)

    def _change_style(self, grp: CellImageType, style: str) -> None:
        self._state.styles[grp] = style
        self._mf_widget.update_style(grp, style)

    def _set_name(self, name: str) -> None:
        self._state.name = name
        self._state.highscores_state.name_hint = name

    def _handle_finished_game(self) -> None:
        """Called once when a game ends."""
        info: api.GameInfo = self._ctrlr.get_game_info()
        assert info.game_state.finished()
        assert info.started_info is not None

        self._panel_widget.timer.set_time(int(info.started_info.elapsed + 1))

        # Store the highscore if the game was won.
        if (
            info.game_state is GameState.WON
            and info.difficulty is not Difficulty.CUSTOM
            and not info.minefield_known
        ):
            assert info.started_info.prop_complete == 1
            highscore = HighscoreStruct(
                difficulty=info.difficulty,
                per_cell=info.per_cell,
                timestamp=int(info.started_info.start_time),
                elapsed=info.started_info.elapsed,
                bbbv=info.started_info.bbbv,
                bbbvps=info.started_info.bbbvps,
                drag_select=self._state.drag_select,
                name=self._state.name,
                flagging=info.started_info.prop_flagging,
            )
            try:
                shared.highscores.insert_highscore(highscore)
            except Exception:
                logger.exception("Error inserting highscore")
            self._state.highscores_state.current_highscore = highscore
            # Check whether to pop up the highscores window.
            # TODO: This is too slow...
            try:
                new_best = shared.highscores.is_highscore_new_best(
                    highscore, shared.highscores.get_highscores(settings=highscore)
                )
            except Exception:
                logger.exception("Error getting highscores")
            else:
                if new_best:
                    self.open_highscores_window(highscore, new_best)
                    # try:
                    #     save_highscore_file(
                    #         highscore, self._mf_widget.get_mouse_events(),
                    #     )
                    # except IOError:
                    #     logger.exception("Error saving highscore to file")

    def _open_save_board_modal(self) -> None:
        if not (
            self._state.game_status.finished() or self._state.ui_mode is UIMode.CREATE
        ):
            # TODO: The menubar option should be disabled.
            return
        file, _ = QFileDialog.getSaveFileName(
            self,
            caption="Save board",
            directory=str(BOARD_DIR),
            filter="Minegauler boards (*.mgb)",
        )
        if not file:
            return
        elif not file.endswith(".mgb"):
            file += ".mgb"
        logger.info("Board requested to be saved at %s", file)
        try:
            self._ctrlr.save_current_minefield(file)
        except Exception:
            logger.exception("Error occurred trying to save minefield to file")
            # TODO: Pop up an error message.

    def _open_load_board_modal(self) -> None:
        file, _ = QFileDialog.getOpenFileName(
            self,
            caption="Load board",
            directory=str(BOARD_DIR),
            filter="Minegauler boards (*.mgb)",
        )
        if not file:
            return
        logger.info("Board requested to be loaded from %s", file)
        try:
            self._ctrlr.load_minefield(file)
        except Exception:
            # TODO: Pop up error message.
            logger.exception("Error occurred trying to load minefield from file")

    def _open_current_info_modal(self) -> None:
        """Open a popup giving the current game info."""
        info = self._ctrlr.get_game_info()
        _CurrentInfoModal(self, info, self._state).show()

    def _open_custom_board_modal(self) -> None:
        """Open the modal popup to select the custom difficulty."""
        _CustomBoardModal(
            self,
            self._state.x_size,
            self._state.y_size,
            self._state.mines,
            self._ctrlr.resize_board,
        ).show()

    def _open_zoom_modal(self) -> None:
        """Open the popup to set the button size."""
        _ButtonSizeModal(self, self._state.btn_size, self.set_button_size).show()

    def _open_text_popup(self, title: str, file: PathLike):
        """Open a text popup window."""
        if title in self._open_subwindows:
            try:
                self._open_subwindows[title].close()
                # self._open_subwindows[title].setFocus()  # TODO: doesn't work!
                # return
            except Exception:
                self._open_subwindows.pop(title)
        win = _TextPopup(self, title, file)
        win.show()
        self._open_subwindows[title] = win

    def _open_retrieve_highscores_modal(self):
        """Open a window to select a highscores file to read in."""
        accepted = False

        def accept_cb():
            nonlocal accepted
            accepted = True

        logger.debug("Opening window to retrieve highscores")
        dialog = QFileDialog(
            parent=self,
            caption="Retrieve highscores",
            directory=str(pathlib.Path.home()),
            filter="highscores.db",
        )
        dialog.setFileMode(QFileDialog.Directory)
        dialog.accepted.connect(accept_cb)
        dialog.exec_()

        if not accepted:
            return  # cancelled

        path = dialog.selectedFiles()[0]
        logger.debug("Selected directory: %s", path)

        path = pathlib.Path(path)
        if not path.exists():
            _msg_popup(
                self,
                QMessageBox.Critical,
                "Not found",
                "Unable to access selected folder.",
            )
            return

        tail = pathlib.Path()
        for part in reversed(["minegauler", "data", "highscores.db"]):
            tail = part / tail
            if (path / tail).is_file():
                file = path / tail
                break
        else:
            _msg_popup(
                self,
                QMessageBox.Warning,
                "Not found",
                "No highscores database found when searching along the path "
                "'.../minegauler/data/highscores.db'. Contact "
                "minegauler@gmail.com if this error is unexpected.",
            )
            return

        try:
            logger.info("Fetching highscores from %s", file)
            added = retrieve_highscores(file)
            _msg_popup(
                self,
                QMessageBox.Information,
                "Highscores retrieved",
                f"Number of highscores added: {added}",
            )
        except Exception as e:
            _msg_popup(
                self,
                QMessageBox.Critical,
                "Error",
                str(e) + " Contact minegauler@gmail.com if this error is unexpected.",
            )

    def _open_play_highscore_modal(self):
        """Open a modal window to select a highscore file."""
        logger.debug("Opening window to select a highscore to play back")
        hs_file, _ = QFileDialog.getOpenFileName(
            parent=self,
            caption="Play highscore",
            directory=str(HIGHSCORES_DIR),
            filter="Minegauler highscores (*.mgh)",
        )
        logger.debug("Selected file: %s", hs_file)
        if not hs_file:
            return  # cancelled

        hs_file = pathlib.Path(hs_file)
        try:
            hs, cell_updates = read_highscore_file(hs_file)
            x_size, y_size, _ = hs.difficulty.get_board_values()
            win = SimulationMinefieldWidget(self, x_size, y_size, cell_updates)
        except Exception as e:
            logger.exception("Error reading highscore file")
            _msg_popup(
                self, QMessageBox.Warning, "Error loading highscore file", str(e)
            )
        else:
            win.show()

    def _open_advanced_opts_modal(self):
        _AdvancedOptionsModal(self, self).show()

    def get_gui_opts(self) -> GUIOptsStruct:
        return GUIOptsStruct.from_structs(self._state, self._state.pending_game_state)

    def open_highscores_window(
        self,
        settings: Optional[HighscoreSettingsStruct] = None,
        sort_by: Optional[str] = None,
    ) -> None:
        """
        Open the highscores window.

        :param settings:
            Optionally specify the highscore settings to display highscores
            for. By default the current frontend state is used.
        :param sort_by:
            Optionally specify the key to sort the highscores by. Defaults to
            the previous sort key.
        """
        if self._state.difficulty is Difficulty.CUSTOM:
            return
        if self._open_subwindows.get("highscores"):
            self._open_subwindows.get("highscores").close()
        if not settings:
            settings = HighscoreSettingsStruct(
                difficulty=self._state.difficulty,
                per_cell=self._state.per_cell,
                drag_select=self._state.drag_select,
            )
        if sort_by:
            self._state.highscores_state.sort_by = sort_by
        self._state.highscores_state.name_hint = self._state.name
        win = highscores.HighscoresWindow(self, settings, self._state.highscores_state)
        win.show()
        self._open_subwindows["highscores"] = win

    def set_button_size(self, size: int) -> None:
        """Set the cell size in pixels."""
        self._state.btn_size = size
        self._mf_widget.update_btn_size(size)

<<<<<<< HEAD
    def switch_ui_mode(self, mode: UIMode) -> None:
        self._state.ui_mode = mode
        self._ctrlr.switch_ui_mode(mode)
=======
    def factory_reset(self) -> None:
        """
        Reset to original state.
        """
        self._ctrlr.reset_settings()
        self._state.reset()
        for img_group in CellImageType:
            if img_group is not CellImageType.ALL:
                self._change_style(img_group, self._state.styles[img_group])
        self._name_entry_widget.setText("")
>>>>>>> b2e80106


class _CurrentInfoModal(QDialog):
    """A popup window with information about the current game."""

    def __init__(self, parent: QWidget, info: api.GameInfo, state_: state.State):
        super().__init__(parent)
        self._info = info
        self._state = state_
        self.setWindowTitle("Game info")
        self.setModal(True)
        self._setup_ui()

    def _setup_ui(self) -> None:
        """Set up the UI."""
        base_layout = QVBoxLayout(self)
        base_layout.addWidget(QLabel("Information about the current game:", self))
        info = self._info
        info_text = textwrap.dedent(
            f"""\
            {info.x_size} x {info.y_size} grid
            {info.mines} mines
            Max mines per cell: {info.per_cell}
            Drag-select: {self._state.drag_select}
            """
        )
        if info.game_state.finished():
            assert info.started_info is not None
            fin_info = info.started_info
            start_time = format_timestamp(fin_info.start_time)
            state = info.game_state.name.capitalize()
            info_text += textwrap.dedent(
                f"""\

                Game was started at {start_time}
                {state} after {fin_info.elapsed:.2f} seconds
                The board was {fin_info.prop_flagging * 100:.1f}% flagged
                The 3bv was: {fin_info.bbbv}
                The 3bv/s rate was: {fin_info.bbbvps:.2f}
                """
            )
            if info.game_state is GameState.LOST:
                info_text += textwrap.dedent(
                    f"""\

                    Remaining 3bv: {fin_info.rem_bbbv}
                    Game was {fin_info.prop_complete * 100:.1f}% complete
                    """
                )
                if fin_info.prop_complete > 0:
                    info_text += "Predicted completion time: {:.2f} seconds".format(
                        fin_info.elapsed / fin_info.prop_complete
                    )
        base_layout.addWidget(QLabel(info_text, self))
        ok_btn = QPushButton("Ok", self)
        ok_btn.pressed.connect(self.close)
        base_layout.addWidget(ok_btn)


class _CustomBoardModal(QDialog):
    """A popup window to select custom board dimensions."""

    def __init__(
        self, parent: QWidget, cols: int, rows: int, mines: int, callback: Callable
    ):
        super().__init__(parent)
        self._cols: int = cols
        self._rows: int = rows
        self._mines: int = mines
        self._callback: Callable = callback
        self.setWindowTitle("Custom")
        self.setModal(True)
        self._setup_ui()

    def _setup_ui(self) -> None:
        """Set up the UI."""
        base_layout = QVBoxLayout(self)
        base_layout.addWidget(
            QLabel("Select the number of rows, columns and mines.", self)
        )

        # Set up the input sliders and spin boxes.
        grid_layout = QGridLayout()
        base_layout.addLayout(grid_layout)

        def make_row(
            row: int, label: str, current: int, minval: int, maxval: int
        ) -> _SliderSpinner:
            grid_layout.addWidget(QLabel(label, self), row, 0)
            slider = _SliderSpinner(self)
            grid_layout.addWidget(slider, row, 1)
            slider.setValue(current)
            slider.setMinimum(minval)
            slider.setMaximum(maxval)
            return slider

        y_slider = make_row(1, "Rows", self._rows, 2, 50)
        x_slider = make_row(2, "Columns", self._cols, 2, 50)
        m_slider = make_row(3, "Mines", self._mines, 1, self._rows * self._cols - 1)

        def set_mines_max():
            m_slider.setMaximum(x_slider.value() * y_slider.value() - 1)

        x_slider.valueChanged.connect(set_mines_max)
        y_slider.valueChanged.connect(set_mines_max)

        # Ok/Cancel buttons.
        def ok_pressed():
            self._callback(x_slider.value(), y_slider.value(), m_slider.value())
            self.close()

        ok_btn = QPushButton("Ok", self)
        ok_btn.pressed.connect(ok_pressed)
        cancel_btn = QPushButton("Cancel", self)
        cancel_btn.pressed.connect(self.close)
        btns_layout = QHBoxLayout()
        base_layout.addLayout(btns_layout)
        btns_layout.addWidget(ok_btn)
        btns_layout.addWidget(cancel_btn)


class _ButtonSizeModal(QDialog):
    """A popup window to select the button size."""

    def __init__(self, parent: QWidget, btn_size: int, callback: Callable):
        super().__init__(parent)
        self.setWindowTitle("Button size")
        self._btn_size: int = btn_size
        self._callback: Callable = callback
        self.setModal(True)
        self._setup_ui()

    def _setup_ui(self) -> None:
        """Set up the UI."""
        base_layout = QVBoxLayout(self)
        base_layout.addWidget(QLabel("Select the button size in pixels.", self))

        # Set up the input sliders and spin boxes.
        slider = _SliderSpinner(self)
        slider.setValue(self._btn_size)
        slider.setMinimum(16)
        slider.setMaximum(40)
        base_layout.addWidget(slider)

        # Ok/Cancel buttons.
        def ok_pressed():
            self._callback(slider.value())
            self.close()

        ok_btn = QPushButton("Ok", self)
        ok_btn.pressed.connect(ok_pressed)
        cancel_btn = QPushButton("Cancel", self)
        cancel_btn.pressed.connect(self.close)
        btns_layout = QHBoxLayout()
        base_layout.addLayout(btns_layout)
        btns_layout.addWidget(ok_btn)
        btns_layout.addWidget(cancel_btn)


class _AdvancedOptionsModal(QDialog):
    """A popup window to select advanced options."""

    def __init__(self, parent: QWidget, main_window: MinegaulerGUI):
        super().__init__(parent)
        self.setWindowTitle("Advanced options")
        self.setModal(True)
        self._main_window = main_window
        self._setup_ui()

    def _setup_ui(self):
        """Set up the window layout."""
        vlayout = QVBoxLayout(self)
        vlayout.addWidget(
            QLabel("These options are in beta - stability not guaranteed", self)
        )

        def add_opt(label: str, func: Callable):
            hlayout = QHBoxLayout(self)
            vlayout.addLayout(hlayout)
            hlayout.addWidget(QLabel(label, self))
            button = QPushButton("Enable", self)
            button.clicked.connect(func)
            button.clicked.connect(lambda: button.setDisabled(True))
            hlayout.addWidget(button)

        add_opt("Enable main window maximising", self._enable_maximise)
        add_opt("Split cell mode", self._switch_to_split_cell_mode)

    def _enable_maximise(self):
        """Enable maximising the main window."""
        win = self._main_window

        def update_size():
            win.setMinimumSize(win.minimumSizeHint())
            if not win.isMaximized():
                win.resize(win.sizeHint())
                win.adjustSize()

        win.hide()
        win.setWindowFlag(Qt.WindowMaximizeButtonHint)
        win.setMaximumSize(QWIDGETSIZE_MAX, QWIDGETSIZE_MAX)
        win._mf_widget.size_changed.disconnect(win._update_size)
        win._update_size = update_size
        win._mf_widget.size_changed.connect(win._update_size)
        win.show()

    def _switch_to_split_cell_mode(self):
        win = self._main_window
        ctrlr = win._ctrlr
        ctrlr._notif._listeners.clear()
        ctrlr.switch_game_mode(GameMode.SPLIT_CELL)
        win.destroy()

        from unittest import mock

        with mock.patch.dict(globals(), {"MinefieldWidget": SplitCellMinefieldWidget}):
            win = MinegaulerGUI(ctrlr, win._state)
        ctrlr.register_listener(win)
        win.show()


class _SliderSpinner(QWidget):
    """A combination of a slider and a spinbox."""

    valueChanged = pyqtSignal(int)

    def __init__(self, *args, **kwargs):
        super().__init__(*args, **kwargs)
        self.slider = QSlider(Qt.Horizontal)
        self.numbox = QSpinBox()
        self.numbox.setRange(self.slider.minimum(), self.slider.maximum())
        self.numbox.setFixedWidth(50)
        self.slider.valueChanged.connect(self.numbox.setValue)
        self.slider.rangeChanged.connect(self.numbox.setRange)
        self.numbox.valueChanged.connect(self.slider.setValue)
        self.slider.valueChanged.connect(self.valueChanged.emit)
        self.valueChanged.connect(self.setValue)
        layout = QHBoxLayout(self)
        layout.addWidget(self.slider)
        layout.addWidget(self.numbox)

    def setMinimum(self, minval: int):
        self.slider.setMinimum(minval)

    def setMaximum(self, maxval: int):
        self.slider.setMaximum(maxval)

    def setValue(self, value: int):
        self.slider.setValue(value)

    def value(self) -> int:
        return self.slider.value()


class _NameEntryBar(QLineEdit):
    """Entry bar for entering a name."""

    name_updated_signal = pyqtSignal(str)

    def __init__(self, parent, text: str = ""):
        super().__init__(parent)
        self.setText(text)
        self.setPlaceholderText("Enter name here")
        self.setAlignment(Qt.AlignCenter)
        font = QFont("Helvetica")
        font.setBold(True)
        self.setFont(font)

    def keyPressEvent(self, event: QKeyEvent):
        super().keyPressEvent(event)
        if event.key() in [Qt.Key_Return, Qt.Key_Enter]:
            self.clearFocus()

    def focusOutEvent(self, event: QFocusEvent):
        super().focusOutEvent(event)
        self.setText(self.text().strip())
        logger.info("Setting name to %r", self.text())
        self.name_updated_signal.emit(self.text())


class _TextPopup(QWidget):
    """A popup window containing a block of text."""

    def __init__(self, parent: Optional[QWidget], title: str, file: PathLike):
        super().__init__(parent)
        self.setWindowFlag(Qt.Window)
        self.setWindowTitle(title)
        self.setMinimumSize(200, 100)

        self._text_widget = QLabel(self)
        self._ok_button = QPushButton(self)
        self._setup_ui()

        with open(file) as f:
            self._text_widget.setText(f.read())

    def _setup_ui(self) -> None:
        """Set up the UI layout."""
        lyt = QVBoxLayout(self)
        # lyt.setAlignment(Qt.AlignCenter)

        self._text_widget.setLineWidth(1)
        self._text_widget.setFrameShape(QFrame.Panel)
        self._text_widget.setMargin(10)
        self._text_widget.setStyleSheet(
            """
            background-color: white;
            """
        )
        self._text_widget.setWordWrap(True)
        lyt.addWidget(self._text_widget)

        self._ok_button.setText("Ok")
        self._ok_button.setMaximumWidth(50)
        self._ok_button.clicked.connect(self.close)
        lyt.addWidget(self._ok_button)

    def sizeHint(self) -> QSize:
        size = super().sizeHint()
        area = size.width() * size.height()
        return QSize(int(area ** 0.5), int(area ** 0.4))<|MERGE_RESOLUTION|>--- conflicted
+++ resolved
@@ -848,11 +848,10 @@
         self._state.btn_size = size
         self._mf_widget.update_btn_size(size)
 
-<<<<<<< HEAD
     def switch_ui_mode(self, mode: UIMode) -> None:
         self._state.ui_mode = mode
         self._ctrlr.switch_ui_mode(mode)
-=======
+
     def factory_reset(self) -> None:
         """
         Reset to original state.
@@ -863,7 +862,6 @@
             if img_group is not CellImageType.ALL:
                 self._change_style(img_group, self._state.styles[img_group])
         self._name_entry_widget.setText("")
->>>>>>> b2e80106
 
 
 class _CurrentInfoModal(QDialog):
