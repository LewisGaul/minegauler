--- conflicted
+++ resolved
@@ -445,7 +445,6 @@
         # Zoom
         self._game_menu.addAction("Button size", self._open_zoom_modal)
 
-<<<<<<< HEAD
         # Themes
         themes = {
             "Standard": {
@@ -488,34 +487,6 @@
             theme_act.triggered.connect(
                 functools.partial(self._change_styles, theme_styles)
             )
-=======
-        # Styles
-        # - Buttons
-        # - Images
-        # - Numbers
-        styles_menu = QMenu("Styles", self)
-        self._game_menu.addMenu(styles_menu)
-        for img_group in [
-            CellImageType.BUTTONS,
-            CellImageType.MARKERS,
-            CellImageType.NUMBERS,
-        ]:
-            img_group_name = img_group.name.capitalize()
-            submenu = QMenu(img_group_name, self)
-            styles_menu.addMenu(submenu)
-            group = QActionGroup(self)
-            group.setExclusive(True)
-            for folder in (paths.IMG_DIR / img_group_name).glob("*"):
-                style = folder.name
-                style_act = QAction(style, self, checkable=True)
-                if style == self._state.styles[img_group]:
-                    style_act.setChecked(True)
-                group.addAction(style_act)
-                style_act.triggered.connect(
-                    functools.partial(self._change_style, img_group, style)
-                )
-                submenu.addAction(style_act)
->>>>>>> 0a9db2e8
 
         # Advanced options
         self._game_menu.addAction("Advanced options", self._open_advanced_opts_modal)
